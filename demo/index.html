<!DOCTYPE html>
<html lang="en">
<head>
<<<<<<< HEAD
<meta charset=utf-8>
<meta name="viewport" content="width=620">
<title>iOS shim for HTML5 Drag and drop</title>
<link rel="stylesheet" href="demo.css">
<script src="demo.js"></script></head>
<script>
var iosDragDropShim = { holdToDrag: 300 } //Adds 300ms delay before draging
</script>
<script src="../ios-drag-drop.js" type="text/javascript" charset="utf-8"></script>
=======
    <meta charset=utf-8>
    <meta name="viewport" content="width=device-width, initial-scale=1, shrink-to-fit=no">
    <title>iOS shim for HTML5 Drag and drop</title>
    <link rel="stylesheet" href="demo.css">
    <script src="demo.js"></script>
    <link rel="stylesheet" href="../release/default.css">
    <link rel="stylesheet" href="../release/icons.css">
    <link rel="stylesheet" href="../release/debug.css">
    <script src="../release/index.min.js"></script>
    <script src="../release/scroll-behaviour.min.js"></script>
</head>
>>>>>>> 8b893b72
<body>
<section id="wrapper">
    <header>
        <h1>iOS shim for HTML5 Drag and drop</h1>
    </header>
    <article>
        <p>Drag the list items over the dustbin, and drop them to have the bin eat the item</p>

<<<<<<< HEAD
<style type="text/css">
li {
  list-style: none;
}

li > span {
  text-decoration: none;
  color: #000;
  margin: 10px;
  width: 150px;
  border: 3px dashed #999;
  background: #eee;
  padding: 10px;
  display: block;
}

*[draggable=true] {
  -moz-user-select:none;
  -khtml-user-drag: element;
  cursor: move;
}

*:-khtml-drag {
  background-color: rgba(238,238,238, 0.5);
}

li span:hover:after {
  content: ' (drag me)';
}

ul {
  margin-left: 200px;
  min-height: 300px;
}

li.over {
  border-color: #333;
  background: #ccc;
}

#bin {
  background: url(bin.jpg) top right no-repeat;
  height: 250px;
  width: 166px;
  float: left;
  border: 5px solid #000;
  position: relative;
  margin-top: 0;
}

#bin.over {
  background: url(bin.jpg) top left no-repeat;
}

#bin p {
  font-weight: bold;
  text-align: center;
  position: absolute;
  bottom: 20px;
  width: 166px;
  font-size: 32px;
  color: #fff;
  text-shadow: #000 2px 2px 2px;
}
</style>
<article>
  <p>Drag the list items over the dustbin, and drop them to have the bin eat the item</p>
  <div id="bin"></div>
  <ul>
    <li><span id="one"><span style="display: inline-block; background: lightblue">one</span></span></li>
    <li><span id="two">two</span></li>
    <li><span id="three">three</span></li>
    <li><span id="four">four</span></li>
    <li><span id="five">five</span></li>
  </ul>
  <h4>Notes</h2>
  <ol>
    <li>The blue bordered item ('one') is a child inside a draggable element. If you drag the child, we should still drag the whole element.</li>
</article>
  <script>

  var eat = ['yum!', 'gulp', 'burp!', 'nom'];
  var yum = document.createElement('p');
  var msie = /*@cc_on!@*/0;
  yum.style.opacity = 1;

  var links = document.querySelectorAll('li > span'), el = null;
  for (var i = 0; i < links.length; i++) {
    el = links[i];
  
    el.setAttribute('draggable', 'true');
  
    addEvent(el, 'dragstart', function (e) {
      e.dataTransfer.effectAllowed = 'copy'; // only dropEffect='copy' will be dropable
      e.dataTransfer.setData('Text', this.id); // required otherwise doesn't work
    });
  }

  var bin = document.querySelector('#bin');

  addEvent(bin, 'dragover', function (e) {
    if (e.preventDefault) e.preventDefault(); // allows us to drop
    this.className = 'over';
    e.dataTransfer.dropEffect = 'copy';
    return false;
  });

  // to get IE to work
  addEvent(bin, 'dragenter', function (e) {
    this.className = 'over';
    return false;
  });

  addEvent(bin, 'dragleave', function () {
    this.className = '';
  });

  addEvent(bin, 'drop', function (e) {
    if (e.stopPropagation){ e.stopPropagation(); } // stops the browser from redirecting...why???
    e.preventDefault();

    var el = document.getElementById(e.dataTransfer.getData('Text'));
    
    el.parentNode.removeChild(el);

    // stupid nom text + fade effect
    bin.className = '';
    yum.innerHTML = eat[parseInt(Math.random() * eat.length)];

    var y = yum.cloneNode(true);
    bin.appendChild(y);

    setTimeout(function () {
      var t = setInterval(function () {
        if (y.style.opacity <= 0) {
          if (msie) { // don't bother with the animation
            y.style.display = 'none';
          }
          clearInterval(t); 
        } else {
          y.style.opacity -= 0.1;
=======
        <div id="bin">
            <div id="innerBin"></div>
        </div>
        <ul>
            <li><a href="#" id="one"><span style="display: inline-block; background: lightblue">one</span></a></li>
            <li><a href="#" id="two">two</a></li>
            <li><a href="#" id="three">three</a></li>
            <li><a href="#" id="four">four</a></li>
            <li><a href="#" id="five">five</a></li>
            <li>
                <a id="six">six
                    <label>
                        nested select
                        <select>
                            <option>1</option>
                            <option>2</option>
                        </select>
                    </label>
                </a>
            </li>
            <li>
                <a id="seven">seven
                    <label>
                        nested input
                        <input type="text"/>
                    </label>
                </a>
                <a id="nine">nine
                    <label>
                        nested input
                        <input type="radio"/>
                    </label>
                </a>
                <a id="ten">ten
                    <label>
                        nested input
                        <input type="checkbox"/>
                    </label>
                </a>
            </li>
            <li>
                <a id="eight">eight
                    <label>
                        nested textarea
                        <textarea>Blub</textarea>
                    </label>
                </a>
            </li>
        </ul>
        <hr/>
        <h4>box-sizing: border-box</h4>
        <ul class="border-boxed">
            <li><a href="#" id="eleven"><span style="display: inline-block; background: lightblue">eleven</span></a></li>
            <li><a href="#" id="twelve">twelve</a></li>
            <li><a href="#" id="thirteen">thirteen</a></li>
            <li><a href="#" id="fourteen">fourteen</a></li>
            <li><a href="#" id="fifteen">fifteen</a></li>
            <li></li>
        </ul>
        <hr/>
        <h4>flex-box children</h4>
        <ul class="flex-boxed">
            <li><a href="#"><span style="display: inline-block; background: lightblue">eleven</span></a></li>
            <li><a href="#">twelve</a></li>
            <li><a href="#">thirteen</a></li>
            <li><a href="#">fourteen</a></li>
            <li><a href="#">fifteen</a></li>
            <li>not explicitly draggable</li>
        </ul>
        <hr/>
        <h4>nested flex-box</h4>
        <ul class="flex-boxed dropzone">
            <ul draggable="true" class="dropzone">
                <li><h3>DRAGGABLE CONTAINER</h3></li>
                <li class="flex-boxed">
                    <div draggable="true">DRAG ME!</div>
                </li>
                <li class="flex-boxed">
                    <div draggable="true">DRAG ME!</div>
                </li>
                <li class="flex-boxed">
                    <div draggable="true">DRAG ME!</div>
                </li>
                <li class="flex-boxed">
                    <div draggable="true">DRAG ME!</div>
                </li>
                <li class="flex-boxed">
                    <div draggable="true">DRAG ME!</div>
                </li>
                <li class="flex-boxed">
                    <div draggable="true">DRAG ME!</div>
                </li>
            </ul>
            <li class="flex-boxed">
                <div draggable="true">DRAG ME!</div>
            </li>
            <li class="flex-boxed">
                <div draggable="true">DRAG ME!</div>
            </li>
            <li class="flex-boxed">
                <div draggable="true">DRAG ME!</div>
            </li>
            <li class="flex-boxed">
                <div draggable="true">DRAG ME!</div>
            </li>
            <li class="flex-boxed">
                <div draggable="true">DRAG ME!</div>
            </li>
            <li class="flex-boxed">
                <div draggable="true">DRAG ME!</div>
            </li>
        </ul>
        <ul class="flex-boxed dropzone">
            <ul class="flex-boxed dropzone">
                <li class="flex-boxed">
                    <div draggable="true">DRAG ME!</div>
                </li>
                <li class="flex-boxed">
                    <div draggable="true">DRAG ME!</div>
                </li>
                <li class="flex-boxed">
                    <div draggable="true">DRAG ME!</div>
                </li>
                <li class="flex-boxed">
                    <div draggable="true">DRAG ME!</div>
                </li>
                <li class="flex-boxed">
                    <div draggable="true">DRAG ME!</div>
                </li>
                <li class="flex-boxed">
                    <div draggable="true">DRAG ME!</div>
                </li>
            </ul>
            <li class="flex-boxed">
                <div>DRAG ME!</div>
            </li>
            <li class="flex-boxed">
                <div>DRAG ME!</div>
            </li>
            <li class="flex-boxed">
                <div>DRAG ME!</div>
            </li>
            <li class="flex-boxed">
                <div>DRAG ME!</div>
            </li>
            <li class="flex-boxed">
                <div>DRAG ME!</div>
            </li>
            <li class="flex-boxed">
                <div>DRAG ME!</div>
            </li>
        </ul>
        <hr/>
        <h4>Notes</h4>
        <ol>
            <li>The blue bordered item ('one') is a child inside a draggable element. If you drag the child, we should still drag the whole element.</li>
        </ol>
        <hr/>
        <div>
            <h3>New Elements</h3>
            <ul>
                <!-- The toolbox only allows to copy objects, not move it. After a new
                element was created, dnd-copied is invoked and we generate the next id -->
                <li class="test" draggable="true">
                    <button type="button" class="btn btn-default btn-lg">some content</button>
                </li>
            </ul>
        </div>
        <hr/>
        <div>
            <div class="det draggable" draggable="true">
                <div class="det-icon">
                    <figure class="oic draggable" draggable="true">
                        <figcaption>
                            <div>Institute Of Contemporary Arts</div>
                        </figcaption>
                        <img class="oic-image" draggable="false" src="http://placehold.it/350x350">
                    </figure>
                </div>
            </div>
            <div class="det draggable" draggable="true">
                <div class="det-icon">
                    <figure class="oic draggable rotate" draggable="true">
                        <figcaption>
                            <div>Institute Of Contemporary Arts #2</div>
                        </figcaption>
                        <img class="oic-image" draggable="true" src="http://placehold.it/350x350" onclick="alert('clicked image');">
                    </figure>
                </div>
            </div>
        </div>
        <hr/>
        <div>
            <h3>Custom Drag Image</h3>
            <ul>
                <li draggable="true" class="custom">draggable with..</li>
            </ul>
        </div>

        <ul class="scroll-container">
            <li class="draggable" id="aksjd">
                <div class="no-drag">
                    <div class=drag-handle>O</div>
                    <div>one</div>
                </div>
            </li>
            <li class="draggable no-drag" id="aksjd2">
                <div class="drag-handle">O</div>
                <div>two</div>
            </li>
            <li class="draggable" id="aksj123d5">
                <div class="drag-handle">O</div>
                <div class="no-drag">three</div>
            </li>
            <li class="draggable" id="aksjd2">
                <div class="drag-handle">O</div>
                <div class="no-drag">four</div>
            </li>
            <li class="draggable" id="aks1jd2">
                <div class="drag-handle">O</div>
                <div class="no-drag">five</div>
            </li>
            <li class="draggable" id="1six">
                <div class="drag-handle">O</div>
                <div class="no-drag">six</div>
            </li>
            <li class="draggable" id="123">
                <div class="drag-handle">O</div>
                <div class="no-drag">seven</div>
            </li>
            <li class="draggable" id="eig5425ht">
                <div class="drag-handle">O</div>
                <div class="no-drag">eight</div>
            </li>
            <li class="draggable no-drag" id="1232">
                <div class="drag-handle">O</div>
                <div>nine</div>
            </li>
            <li class="draggable" id="te634563n">
                <div class="drag-handle">O</div>
                <div class="no-drag">ten</div>
            </li>
        </ul>

        <ul class="scroll-container">
            <li>
                <div>
                    <div>dummy</div>
                </div>
            </li>
            <li>
                <div>
                    <div>dummy</div>
                </div>
            </li>
            <li>
                <div>
                    <div>dummy</div>
                </div>
            </li>
            <li>
                <div>
                    <div>dummy</div>
                </div>
            </li>
            <li>
                <div>
                    <div>dummy</div>
                </div>
            </li>
            <li>
                <div>
                    <div>dummy</div>
                </div>
            </li>
            <li>
                <div>
                    <div>dummy</div>
                </div>
            </li>
            <li>
                <div>
                    <div>dummy</div>
                </div>
            </li>
            <li>
                <div>
                    <div>dummy</div>
                </div>
            </li>
            <li>
                <div>
                    <div>dummy</div>
                </div>
            </li>
            <li>
                <div>
                    <div>dummy</div>
                </div>
            </li>
            <li>
                <div>
                    <div>dummy</div>
                </div>
            </li>
            <li>
                <div>
                    <div>dummy</div>
                </div>
            </li>
            <li>
                <div>
                    <div>dummy</div>
                </div>
            </li>
            <li>
                <div>
                    <div>dummy</div>
                </div>
            </li>
            <li>
                <div>
                    <div>dummy</div>
                </div>
            </li>
            <li>
                <div>
                    <div>dummy</div>
                </div>
            </li>
            <li>
                <div>
                    <div>dummy</div>
                </div>
            </li>
            <li>
                <div>
                    <div>dummy</div>
                </div>
            </li>
            <li>
                <div>
                    <div>dummy</div>
                </div>
            </li>
            <li>
                <div>
                    <div>dummy</div>
                </div>
            </li>
        </ul>
    </article>
    <script>

//        var DEBUG = false;

        var allowDragWithTwoFingersOnly = function (event) {

            // only allow drag with two fingers
            return (event.touches.length === 2);
        };

        var threshold = 10;
        var startX, startY;

        var allowHorizontalDragOnly = function (event) {

            var touch = event.touches[0];

            if (startX === undefined || startY === undefined) {
                startX = touch.clientX;
                startY = touch.clientY;

                // we are uncertain if we shall start a drag operation.. return undefined
                return;
            }

            var deltaX = Math.abs(startX - touch.clientX),
                    deltaY = Math.abs(startY - touch.clientY);

            console.log("startX: " + startX);
            console.log("startY: " + startY);

            console.log("deltaX: " + deltaX);
            console.log("deltaY: " + deltaY);

            if (deltaX > threshold || deltaY > threshold) {

                console.log("threshold reached.");

                // reset our initial values
                startX = undefined;
                startY = undefined;

                if (deltaX > deltaY) {

                    console.log('horizontal drag detected, starting drag');
                    // we know for sure to start it, return true
                    return true;
                }
                else {

                    console.log('vertical scroll detected, aborting drag');
                    // we know for sure to abort it, return false
                    return false;
                }
            }
        };

        var alertAction = function (event) {

            event.stopImmediatePropagation();
            event.preventDefault();
            alert("I'm your default action override");
            return true;
        };

        MobileDragDrop.polyfill({
//            dragImageCenterOnTouch: true,
//            dragImageOffset: {
//                x: 0,
//                y: 0
//            },
//            dragStartConditionOverride: allowHorizontalDragOnly,
//            defaultActionOverride: alertAction,
            dragImageTranslateOverride: MobileDragDrop.scrollBehaviourDragImageTranslateOverride
        });

        /**
         * ---------------------------------------------------------------------------------------------------------
         */

        var missed = ['hey!', 'missed it :(', 'that was close..', 'ARRRR'];
        var eat = ['yum!', 'gulp', 'burp!', 'nom'];
        var yum = document.createElement('p');

        /**
         * ---------------------------------------------------------------------------------------------------------
         */

        var links = document.querySelectorAll('li > a'), el = null;
        for (var i = 0; i < links.length; i++) {
            el = links[i];

            el.setAttribute('draggable', 'true');

            addEvent(el, 'dragstart', function (e) {
                console.log('dragstart');

                e.dataTransfer.effectAllowed = 'copyLink';

                //TODO fails on desktop safari because drag is immediately aborted
//                this.style.display = "none";

                console.log('setting data: ' + this.id);

                e.dataTransfer.setData('Text', this.id); // required otherwise doesn't work
            });

            addEvent(el, 'drag', function (e) {
                console.log('drag');
            });

            addEvent(el, 'dragend', function (e) {

//                this.style.display = "block";

                console.log('dragend with effect: ' + e.dataTransfer.dropEffect);
            });

            addEvent(el, 'click', function (e) {
                console.log('clicked on draggable');

                console.log('click offsetX, offsetY: ' + e.offsetX + ", " + e.offsetY);
            });
        }

        var draggables = document.querySelectorAll('.draggable');
        var dragHandles = document.querySelectorAll('.drag-handle');
        var noDrags = document.querySelectorAll('.no-drag');

        for (var i = 0; i < draggables.length; i++) {
            makeElementDraggable(draggables[i]);
        }

        for (var i = 0; i < dragHandles.length; i++) {
            makeElementDragHandle(dragHandles[i]);
>>>>>>> 8b893b72
        }

        for (var i = 0; i < noDrags.length; i++) {

            makeElementNoDrag(noDrags[i]);
        }

        function makeElementDraggable(element) {

            element.setAttribute('draggable', 'true');

            addEvent(element, 'dragstart', function (e) {

                // Check whether the element is draggable, since dragstart might be triggered on a child.
                if (element.getAttribute('draggable') == 'false') return true;

                console.log('dragstart');

                e.dataTransfer.effectAllowed = 'copyLink';

                console.log('setting data: ' + this.id);

                e.dataTransfer.setData('Text', this.id); // required otherwise doesn't work

                // Try setting a proper drag image if triggered on a dnd-handle (won't work in IE).
                if (e._dndHandle && e.dataTransfer.setDragImage) {

                    e.dataTransfer.setDragImage(element);
                }
            });

            addEvent(element, 'drag', function (e) {
                console.log('drag');
            });

            addEvent(element, 'dragend', function (e) {
                console.log('dragend with effect: ' + e.dataTransfer.dropEffect);
            });

            addEvent(element, 'click', function (e) {
                console.log('clicked on draggable');
            });
        }

        function makeElementDragHandle(element) {
            element.setAttribute('draggable', 'true');

            addEvent(element, 'dragstart', function (event) {
                console.log("drag handle start");
                event._dndHandle = true;
            });

            addEvent(element, 'dragend', function (event) {
                console.log("drag handle end");
                event._dndHandle = true;
            });
        }

        function makeElementNoDrag(element) {

            // Set as draggable so that we can cancel the events explicitly
            element.setAttribute('draggable', 'true');

            /**
             * Since the element is draggable, the browser's default operation is to drag it on dragstart.
             * We will prevent that and also stop the event from bubbling up.
             */
            addEvent(element, 'dragstart', function (event) {

                console.log("nodrag: dragstart");

                if (!event._dndHandle) {

                    console.log("nodrag: no dnd handle");
                    // If a child element already reacted to dragstart and set a dataTransfer object, we will
                    // allow that. For example, this is the case for user selections inside of input elements.
                    if (!(event.dataTransfer.types && event.dataTransfer.types.length)) {

                        console.log("nodrag: prevent default");
                        event.preventDefault();
                    }
                    console.log("nodrag: stopPropagation");
                    event.stopPropagation();
                }
            });

            /**
             * Stop propagation of dragend events, otherwise dnd-moved might be triggered and the element
             * would be removed.
             */
            addEvent(element, 'dragend', function (event) {
                if (!event._dndHandle) {
                    event.stopPropagation();
                }
            });
        }

        /**
         * ---------------------------------------------------------------------------------------------------------
         */

        var bin = document.querySelector('#bin');

        addEvent(bin, 'dragenter', function (e) {
            console.log('bin dragenter');

            console.log('bin offsetX, offsetY: ' + e.offsetX + ", " + e.offsetY);

            e.preventDefault();
            e.stopPropagation(); // stop it here to prevent it bubble up

            bin.classList.add('over');

        });

        addEvent(bin, 'dragover', function (e) {
            console.log('bin dragover');

            console.log('bin offsetX, offsetY: ' + e.offsetX + ", " + e.offsetY);

            e.preventDefault(); // allows us to drop
            e.stopPropagation(); // stop it here to prevent it bubble up

            e.dataTransfer.dropEffect = 'link'; // we have to set it for firefox to be happy
        });

        addEvent(bin, 'dragexit', function (e) {
            console.log('bin dragexit');

            console.log('bin offsetX, offsetY: ' + e.offsetX + ", " + e.offsetY);

            e.stopPropagation(); // stop it here to prevent it bubble up
        });

        addEvent(bin, 'dragleave', function (e) {
            console.log('bin dragleave');

            console.log('bin offsetX, offsetY: ' + e.offsetX + ", " + e.offsetY);

            e.stopPropagation(); // stop it here to prevent it bubble up

            bin.classList.remove('over');
        });

        addEvent(bin, 'drop', function (e) {
            console.log('bin drop');

            console.log('bin offsetX, offsetY: ' + e.offsetX + ", " + e.offsetY);

            e.stopPropagation(); // stop it here to prevent it bubble up

            // stupid nom text + fade effect
            yum.innerHTML = missed[parseInt(Math.random() * missed.length)];

            var y = yum.cloneNode(true);
            bin.appendChild(y);

            setTimeout(function () {
                y.classList.add('fadeout');
            }, 250);
        });

        /**
         * ---------------------------------------------------------------------------------------------------------
         */

        var innerBin = document.querySelector('#innerBin');

        bin.classList.add('zoom');

        addEvent(innerBin, 'dragenter', function (e) {
            console.log('apperture dragenter');

            e.preventDefault();
            e.stopPropagation(); // stop it here to prevent it bubble up

            bin.classList.add('in');
        });

        addEvent(innerBin, 'dragover', function (e) {
            console.log('apperture dragover');

            e.preventDefault(); // allows us to drop
            e.stopPropagation(); // stop it here to prevent it bubble up

            e.dataTransfer.dropEffect = 'copy';
        });

        addEvent(innerBin, 'dragexit', function (e) {
            console.log('apperture dragexit');

            e.stopPropagation(); // stop it here to prevent it bubble up

            bin.classList.remove('in');
        });

        addEvent(innerBin, 'dragleave', function (e) {
            console.log('apperture dragleave');

            e.stopPropagation(); // stop it here to prevent it bubble up

            bin.classList.remove('in');
        });

        addEvent(innerBin, 'drop', function (e) {
            console.log('apperture drop');

            e.stopPropagation(); // stop it here to prevent it bubble up

            bin.classList.remove('in');

            var el = document.getElementById(e.dataTransfer.getData('Text'));

            el.parentNode.removeChild(el);

            // stupid nom text + fade effect
            yum.innerHTML = eat[parseInt(Math.random() * eat.length)];

            var y = yum.cloneNode(true);
            bin.appendChild(y);

            setTimeout(function () {
                y.classList.add('fadeout');
            }, 250);
        });


        //        /**
        //         * ---------------------------------------------------------------------------------------------------------
        //         */
        //
        //
        //        var flexboxedDraggables = document.querySelectorAll('ul > li.flex-boxed');
        //        for (var k = 0; k < flexboxedDraggables.length; k++) {
        //            var flexboxedDraggable = flexboxedDraggables[k];
        //
        //            if (flexboxedDraggable.hasAttribute('draggable') === false) {
        //                console.log('setting flexboxed item draggable programmatically');
        //
        //                flexboxedDraggable.setAttribute('draggable', 'true');
        //            }
        //
        //            addEvent(flexboxedDraggable, 'dragstart', function (e) {
        //                console.log('dragstart');
        //
        //                e.dataTransfer.effectAllowed = 'copyMove';
        //                e.dataTransfer.setData('Text', "Test"); // required otherwise doesn't work
        //            });
        //
        //            addEvent(flexboxedDraggable, 'drag', function (e) {
        //                console.log('drag');
        //            });
        //
        //            addEvent(flexboxedDraggable, 'dragend', function (e) {
        //                console.log('dragend with effect: ' + e.dataTransfer.dropEffect);
        //            });
        //
        //            addEvent(el, 'click', function (e) {
        //                console.log('clicked on draggable');
        //
        //                console.log('click offsetX, offsetY: ' + e.offsetX + ", " + e.offsetY);
        //            });
        //        }
        //
        //
        //        var flexboxedDropzones = document.querySelectorAll('.flex-boxed.dropzone');
        //
        //        for (var j = 0; j < flexboxedDropzones.length; j++) {
        //            var flexboxedDropzone = flexboxedDropzones[j];
        //
        //            addEvent(flexboxedDropzone, 'dragenter', function (e) {
        //                console.log('flexbox dropzone dragenter');
        //
        //                e.preventDefault();
        //                e.stopPropagation(); // stop it here to prevent it bubble up
        //            });
        //
        //            addEvent(flexboxedDropzone, 'dragover', function (e) {
        //                console.log('flexbox dropzone dragover');
        //
        //                e.preventDefault(); // allows us to drop
        //                e.stopPropagation(); // stop it here to prevent it bubble up
        //
        //                e.dataTransfer.dropEffect = 'copy';
        //            });
        //
        //            addEvent(flexboxedDropzone, 'dragexit', function (e) {
        //                console.log('flexbox dropzone dragexit');
        //
        //                e.stopPropagation(); // stop it here to prevent it bubble up
        //            });
        //
        //            addEvent(flexboxedDropzone, 'dragleave', function (e) {
        //                console.log('flexbox dropzone dragleave');
        //
        //                e.stopPropagation(); // stop it here to prevent it bubble up
        //            });
        //
        //            addEvent(flexboxedDropzone, 'drop', function (e) {
        //                console.log('flexbox dropzone drop');
        //
        //                e.stopPropagation(); // stop it here to prevent it bubble up
        //            });
        //
        //        }
        //
        //        /**
        //         * ---------------------------------------------------------------------------------------------------------
        //         */
        //
        //        var complexDraggables = document.querySelectorAll('.det.draggable');
        //        var nestedComplexDraggables = document.querySelectorAll('.oic.draggable');
        //
        //        var allComplexDraggables = [].concat(nestedComplexDraggables).concat(complexDraggables);
        //
        //        allComplexDraggables.forEach(function (item) {
        //
        //            addEvent(item, 'dragstart', function (event) {
        //
        ////            this.isInProgress = true;  // Progress styling
        //                event.dataTransfer.effectAllowed = 'move';
        //                event.dataTransfer.setData('text', 'foo');
        //
        ////        this.onDragStart.trigger(event); // Custom event
        //            });
        //
        //            addEvent(item, 'dragend', function (event) {
        //
        ////            this.isInProgress = false; // Progress styling
        //                var dropOccurred = event.dataTransfer.dropEffect !== 'none';
        //
        ////        this.onDragEnd.trigger(event.create(dropOccurred)); // Custom event
        //            });
        //
        //            addEvent(item, 'click', function (event) {
        //
        //                alert('clicked on complex draggable');
        //            });
        //        });
        //
        //        /**
        //         * ---------------------------------------------------------------------------------------------------------
        //         */
        //
        //        var customDragImageDraggable = document.querySelectorAll('ul > li.custom');
        //        for (var k = 0; k < flexboxedDraggables.length; k++) {
        //            var customDragImage = customDragImageDraggable[k];
        //            var clone;
        //            addEvent(customDragImage, 'dragstart', function (event) {
        //
        //                event.dataTransfer.effectAllowed = 'move';
        //                event.dataTransfer.setData('text', 'foo');
        //
        //                clone = this.cloneNode(true);
        //                clone.innerHTML = "im custom!";
        //                clone.style.backgroundColor = "red";
        //
        //                document.body.appendChild(clone);
        //
        //                event.dataTransfer.setDragImage(clone, 10, 10);
        //            });
        //
        //            addEvent(customDragImage, 'dragend', function (event) {
        //
        //                document.body.removeChild(clone);
        //                clone = null;
        //            });
        //        }

        // tmp fix for iOS10 touchmove bug (https://github.com/timruffles/ios-html5-drag-drop-shim/issues/77)
        window.addEventListener( 'touchmove', function() {})

    </script>
    <footer>
        <a id="author" href="http://twitter.com/timruffles">@timruffles made this shim</a>/<a id="built" href="http://twitter.com/rem">original demo by
        @rem</a>/<a href="#view-source">source</a>
    </footer>
</section>

<a href="https://github.com/timruffles/ios-html5-drag-drop-shim">
    <img style="position: absolute; top: 0; left: 0; border: 0;"
         src="http://s3.amazonaws.com/github/ribbons/forkme_left_darkblue_121621.png"
         alt="Fork me on GitHub"/>
</a>

</body>
</html><|MERGE_RESOLUTION|>--- conflicted
+++ resolved
@@ -1,17 +1,6 @@
 <!DOCTYPE html>
 <html lang="en">
 <head>
-<<<<<<< HEAD
-<meta charset=utf-8>
-<meta name="viewport" content="width=620">
-<title>iOS shim for HTML5 Drag and drop</title>
-<link rel="stylesheet" href="demo.css">
-<script src="demo.js"></script></head>
-<script>
-var iosDragDropShim = { holdToDrag: 300 } //Adds 300ms delay before draging
-</script>
-<script src="../ios-drag-drop.js" type="text/javascript" charset="utf-8"></script>
-=======
     <meta charset=utf-8>
     <meta name="viewport" content="width=device-width, initial-scale=1, shrink-to-fit=no">
     <title>iOS shim for HTML5 Drag and drop</title>
@@ -23,7 +12,6 @@
     <script src="../release/index.min.js"></script>
     <script src="../release/scroll-behaviour.min.js"></script>
 </head>
->>>>>>> 8b893b72
 <body>
 <section id="wrapper">
     <header>
@@ -32,149 +20,6 @@
     <article>
         <p>Drag the list items over the dustbin, and drop them to have the bin eat the item</p>
 
-<<<<<<< HEAD
-<style type="text/css">
-li {
-  list-style: none;
-}
-
-li > span {
-  text-decoration: none;
-  color: #000;
-  margin: 10px;
-  width: 150px;
-  border: 3px dashed #999;
-  background: #eee;
-  padding: 10px;
-  display: block;
-}
-
-*[draggable=true] {
-  -moz-user-select:none;
-  -khtml-user-drag: element;
-  cursor: move;
-}
-
-*:-khtml-drag {
-  background-color: rgba(238,238,238, 0.5);
-}
-
-li span:hover:after {
-  content: ' (drag me)';
-}
-
-ul {
-  margin-left: 200px;
-  min-height: 300px;
-}
-
-li.over {
-  border-color: #333;
-  background: #ccc;
-}
-
-#bin {
-  background: url(bin.jpg) top right no-repeat;
-  height: 250px;
-  width: 166px;
-  float: left;
-  border: 5px solid #000;
-  position: relative;
-  margin-top: 0;
-}
-
-#bin.over {
-  background: url(bin.jpg) top left no-repeat;
-}
-
-#bin p {
-  font-weight: bold;
-  text-align: center;
-  position: absolute;
-  bottom: 20px;
-  width: 166px;
-  font-size: 32px;
-  color: #fff;
-  text-shadow: #000 2px 2px 2px;
-}
-</style>
-<article>
-  <p>Drag the list items over the dustbin, and drop them to have the bin eat the item</p>
-  <div id="bin"></div>
-  <ul>
-    <li><span id="one"><span style="display: inline-block; background: lightblue">one</span></span></li>
-    <li><span id="two">two</span></li>
-    <li><span id="three">three</span></li>
-    <li><span id="four">four</span></li>
-    <li><span id="five">five</span></li>
-  </ul>
-  <h4>Notes</h2>
-  <ol>
-    <li>The blue bordered item ('one') is a child inside a draggable element. If you drag the child, we should still drag the whole element.</li>
-</article>
-  <script>
-
-  var eat = ['yum!', 'gulp', 'burp!', 'nom'];
-  var yum = document.createElement('p');
-  var msie = /*@cc_on!@*/0;
-  yum.style.opacity = 1;
-
-  var links = document.querySelectorAll('li > span'), el = null;
-  for (var i = 0; i < links.length; i++) {
-    el = links[i];
-  
-    el.setAttribute('draggable', 'true');
-  
-    addEvent(el, 'dragstart', function (e) {
-      e.dataTransfer.effectAllowed = 'copy'; // only dropEffect='copy' will be dropable
-      e.dataTransfer.setData('Text', this.id); // required otherwise doesn't work
-    });
-  }
-
-  var bin = document.querySelector('#bin');
-
-  addEvent(bin, 'dragover', function (e) {
-    if (e.preventDefault) e.preventDefault(); // allows us to drop
-    this.className = 'over';
-    e.dataTransfer.dropEffect = 'copy';
-    return false;
-  });
-
-  // to get IE to work
-  addEvent(bin, 'dragenter', function (e) {
-    this.className = 'over';
-    return false;
-  });
-
-  addEvent(bin, 'dragleave', function () {
-    this.className = '';
-  });
-
-  addEvent(bin, 'drop', function (e) {
-    if (e.stopPropagation){ e.stopPropagation(); } // stops the browser from redirecting...why???
-    e.preventDefault();
-
-    var el = document.getElementById(e.dataTransfer.getData('Text'));
-    
-    el.parentNode.removeChild(el);
-
-    // stupid nom text + fade effect
-    bin.className = '';
-    yum.innerHTML = eat[parseInt(Math.random() * eat.length)];
-
-    var y = yum.cloneNode(true);
-    bin.appendChild(y);
-
-    setTimeout(function () {
-      var t = setInterval(function () {
-        if (y.style.opacity <= 0) {
-          if (msie) { // don't bother with the animation
-            y.style.display = 'none';
-          }
-          clearInterval(t); 
-        } else {
-          y.style.opacity -= 0.1;
-=======
         <div id="bin">
             <div id="innerBin"></div>
         </div>
@@ -662,7 +507,6 @@
 
         for (var i = 0; i < dragHandles.length; i++) {
             makeElementDragHandle(dragHandles[i]);
->>>>>>> 8b893b72
         }
 
         for (var i = 0; i < noDrags.length; i++) {
@@ -1049,4 +893,5 @@
 </a>
 
 </body>
-</html>+</html>
+
