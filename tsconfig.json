--- conflicted
+++ resolved
@@ -8,10 +8,7 @@
     "noImplicitAny": true,
     "removeComments": true,
     "suppressImplicitAnyIndexErrors": true,
-<<<<<<< HEAD
-=======
     "strict": false,
->>>>>>> 2b7ac0a2
     "lib": [
       "dom",
       "es2015"
