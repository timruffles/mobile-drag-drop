--- conflicted
+++ resolved
@@ -83,20 +83,6 @@
 
       this.synthesizeEnterLeave(event);
     },
-<<<<<<< HEAD
-=======
-    hideDragImage: function() {
-      if (this.dragImage && this.dragImage.style.display != "none") {
-        this.dragImageDisplay = this.dragImage.style.display;
-        this.dragImage.style.display = "none";
-      }
-    },
-    showDragImage: function() {
-      if (this.dragImage) {
-        this.dragImage.style.display = this.dragImageDisplay ? this.dragImageDisplay : "block";
-      }
-    },
->>>>>>> 6cf84cfe
     // We use translate instead of top/left because of sub-pixel rendering and for the hope of better performance
     // http://www.paulirish.com/2012/why-moving-elements-with-translate-is-better-than-posabs-topleft/
     translateDragImage: function(x, y) {
@@ -110,13 +96,7 @@
       }
     },
     synthesizeEnterLeave: function(event) {
-<<<<<<< HEAD
       var target = elementFromTouchEvent(this.el,event)
-=======
-      this.hideDragImage();
-      var target = elementFromTouchEvent(this.el,event);
-      this.showDragImage();
->>>>>>> 6cf84cfe
       if (target != this.lastEnter) {
         if (this.lastEnter) {
           this.dispatchLeave(event);
@@ -140,14 +120,7 @@
         this.dispatchLeave(event);
       }
 
-<<<<<<< HEAD
       var target = elementFromTouchEvent(this.el,event)
-=======
-      this.hideDragImage();
-      var target = elementFromTouchEvent(this.el,event);
-      this.showDragImage();
-
->>>>>>> 6cf84cfe
       if (target) {
         log("found drop target " + target.tagName);
         this.dispatchDrop(target, event);
@@ -257,25 +230,14 @@
       
       duplicateStyle(this.el, this.dragImage);
       
-<<<<<<< HEAD
-      this.dragImage.style["opacity"] = "0.5";
-      this.dragImage.style["position"] = "absolute";
-      this.dragImage.style["left"] = "0px";
-      this.dragImage.style["top"] = "0px";
-      this.dragImage.style["z-index"] = "999999";
-
-      var transform = this.dragImage.style["transform"];
-=======
       this.dragImage.style.opacity = "0.5";
       this.dragImage.style.position = "absolute";
       this.dragImage.style.left = "0px";
       this.dragImage.style.top = "0px";
       this.dragImage.style.zIndex = "999999";
-      this.dragImage.style.pointerEvents = "none";
 
 
       var transform = this.dragImage.style.transform;
->>>>>>> 6cf84cfe
       if (typeof transform !== "undefined") {
         this.dragImageTransform = "";
         if (transform != "none") {
