/* jshint node:true */
"use strict";

var umdName = "MobileDragDrop";

module.exports = function (grunt) {
    grunt.initConfig({
        pkg: grunt.file.readJSON("package.json"),
        // various cli execution configs
        exec: {
            rollup: {
                cmd: "rollup -c"
            },
            ts: {
                cmd: "tsc -p tsconfig.json"
            },
            tslint: {
                cmd: "tslint -p tsconfig.json"
            }
        },
        // append UMD declaration to d.ts files
        append: {
            umdDeclaration: {
                append: "export as namespace " + umdName + ";",
                files: {
                    "src/index.d.ts": "src/index.d.ts",
                    "src/scroll-behaviour.d.ts": "src/scroll-behaviour.d.ts"
                }
            }
        },
        // bump version, commit, tag
        bump: {
            options: {
                files: ["package.json", "bower.json"],
                updateConfigs: ["pkg"],
                commit: true,
                commitMessage: "Release v%VERSION%",
                commitFiles: ["package.json", "package-lock.json", "bower.json", "CHANGELOG.md", "release"],
                createTag: true,
                tagName: "v%VERSION%",
                tagMessage: "Version %VERSION%",
                push: true,
                pushTo: "origin",
                gitDescribeOptions: "--tags --always --abbrev=1 --dirty=-d",
                globalReplace: false,
                prereleaseName: "rc",
                metadata: "",
                regExp: false
            }
        },
        clean: {
            release: ["release"]
        },
        copy: {
            // copy files from src to release folder
            release: {
                files: [
                    // includes files within path
                    {
                        expand: true,
                        cwd: "src",
                        src: ["*.css", "**/*.d.ts", "*.js", "*.map"],
                        dest: "release/",
                        filter: "isFile",
                        flatten: false
                    },
                    {
                        src: "package.json",
                        dest: "release/"
                    }
                ]
            }
        },
        // http server config for development and demo page
        connect: {
            // starts a server that will serve the development sources
            // instead of the release sources.
            dev: {
                options: {
                    port: 8000,
                    open: "http://localhost:8000/demo/",
                    livereload: 35731,
                    middleware: function (connect, options, middlewares) {

                        // inject a custom middleware into the array of default middlewares
                        middlewares.unshift(function (req, res, next) {

                            // regex matching release file urls
                            var redirectFrom = /\/release\//;
                            // src url fragment
                            var redirectTo = "/src/";

                            if (redirectFrom.test(req.url)) {

                                // modify url to point to src files
                                var srcUrl = req.url.replace(redirectFrom, redirectTo);
                                // unminified sources
                                req.url = srcUrl.replace(".min", "");
                            }

                            next();
                        });

                        return middlewares;
                    }
                }
            },
            // starts a server that will serve the demo page with release sources
            release: {
                options: {
                    port: 8001,
                    open: "http://localhost:8001/demo/"
                }
            }
        },
<<<<<<< HEAD
        tslint: {
            options: {
                // can be a configuration object or a filepath to tslint.json
                configuration: "tslint.json"
            },
            files: {
                src: [
                    "src/*.ts",
                    "!src/*.d.ts"
                ]
            }
        },
        rollup: {
=======
        // js minification
        uglify: {
>>>>>>> 2b7ac0a2
            options: {
                // mangle var names
                mangle: {
                    reserved: [
                        umdName
                    ],
                    properties: {
                        regex: /^_/ // this will mangle all properties starting with an underscore
                    }
                },
                reserveDOMProperties: true, // do not mangle browser props
                compress: {
                    drop_console: true, // remove console log statements
                    drop_debugger: true, // remove debugger statements
                    dead_code: true, // removes unreachable code
                    unused: true, // remove unused code
                    sequences: true,
                    if_return: true,
                    join_vars: true,
                    keep_fargs: true,
                    conditionals: true,
                    evaluate: true,
                    passes: 1,
                    warnings: true
                },
                sourceMap: true,
<<<<<<< HEAD
                format: "umd",
                moduleName: umdName,
                //TODO option not passed through by grunt-rollup yet.. https://github.com/chrisprice/grunt-rollup/issues/31
                extend: true,
                plugins: function () {
                    return [
                        sourcemaps()
                    ]
                }
=======
                report: "gzip"
>>>>>>> 2b7ac0a2
            },
            main: {
                options: {
                    banner: "/*! <%= pkg.name %> <%= pkg.version %> | Copyright (c) <%= grunt.template.today('yyyy') %> Tim Ruffles | MIT License */",
                    sourceMapIn: "src/index.js.map"
                },
                src: "src/index.js",
                dest: "src/index.min.js"
            },
            scroll: {
                options: {
                    sourceMapIn: "src/scroll-behaviour.js.map"
                },
                src: "src/scroll-behaviour.js",
                dest: "src/scroll-behaviour.min.js"
            }
        },
        // automatically recompile on changes, demo page livereload
        watch: {
            ts: {
                files: ["src/**/*.ts", "!src/**/*.d.ts"],
                tasks: ["compile"],
                options: {
                    debounceDelay: 250,
                    atBegin: true,
                    livereload: 35731
                }
            },
            resources: {
                files: ["src/**/*.css", "demo/**/*"],
                options: {
                    debounceDelay: 500,
                    livereload: 35731
                }
            }
        },
<<<<<<< HEAD
        // bump version, commit, tag
        bump: {
            options: {
                files: ["package.json", "bower.json"],
                updateConfigs: ["pkg"],
                commit: true,
                commitMessage: "Release v%VERSION%",
                commitFiles: ["package.json", "bower.json", "CHANGELOG.md", "release"],
                createTag: true,
                tagName: "v%VERSION%",
                tagMessage: "Version %VERSION%",
                push: true,
                pushTo: "origin",
                gitDescribeOptions: "--tags --always --abbrev=1 --dirty=-d",
                globalReplace: false,
                prereleaseName: "alpha",
                metadata: "",
                regExp: false
            }
        },
        exec: {
            tsc: {
                command: "node_modules/.bin/tsc -p ./tsconfig.json"
            }
        }
=======
>>>>>>> 2b7ac0a2
    });

    grunt.loadNpmTasks("grunt-contrib-uglify");
    grunt.loadNpmTasks("grunt-contrib-connect");
    grunt.loadNpmTasks("grunt-contrib-clean");
    grunt.loadNpmTasks("grunt-contrib-copy");
    grunt.loadNpmTasks("grunt-contrib-watch");
<<<<<<< HEAD
    grunt.loadNpmTasks("grunt-tslint");
    grunt.loadNpmTasks("grunt-npm");
    grunt.loadNpmTasks("grunt-bump");
    grunt.loadNpmTasks("grunt-rollup");
=======
    grunt.loadNpmTasks("grunt-npm");
    grunt.loadNpmTasks("grunt-bump");
>>>>>>> 2b7ac0a2
    grunt.loadNpmTasks("grunt-exec");

    grunt.registerMultiTask("append", function () {

        var appendTxt = this.data.append || "";

        this.files.forEach(function (file) {
            file.src
                .filter(function (filepath) {
                    // Remove nonexistent files (it's up to you to filter or warn here).
                    if (!grunt.file.exists(filepath)) {
                        grunt.log.warn('Source file "' + filepath + '" not found.');
                        return false;
                    } else {
                        return true;
                    }
                })
                .map(function (filepath) {
                    // Read and return the file's source.
                    return grunt.file.read(filepath) + appendTxt;
                })
                .forEach(function (content) {

                    // Write joined contents to destination filepath.
                    grunt.file.write(file.dest, content);
                    // Print a success message.
                    grunt.log.writeln('Appended "' + appendTxt + '" saved to "' + file.dest + '".');
                });
        });
    });

<<<<<<< HEAD
    grunt.registerTask("compile", ["exec:tsc", "rollup", "append:umdDeclaration"]);
=======
    grunt.registerTask("compile", ["exec:ts", "exec:rollup", "append:umdDeclaration"]);
>>>>>>> 2b7ac0a2

    grunt.registerTask("build-release", ["compile", "exec:tslint", "uglify", "clean", "copy"]);

    // compile, lint, minify, clean copy to release folder
    grunt.registerTask("prepare-release", "Prepare a release by building release files and bumping version", function (bump) {
        if (!bump) {
            grunt.log.error("You must specify the version bump! See https://github.com/vojtajina/grunt-bump/tree/v0.7.0");
            return;
        }
        grunt.task.run("build-release", "bump-only:" + bump, "copy");
    });

    // serve release files
    grunt.registerTask("serve-release", "serve release files for checking that release files have no issues", ["connect:release", "watch:resources"]);

    // publish a prepared release
    grunt.registerTask("publish-release", ["bump-commit"]);

    // default task for developers to start coding
    grunt.registerTask("default", ["connect:dev", "watch"]);
};<|MERGE_RESOLUTION|>--- conflicted
+++ resolved
@@ -113,24 +113,8 @@
                 }
             }
         },
-<<<<<<< HEAD
-        tslint: {
-            options: {
-                // can be a configuration object or a filepath to tslint.json
-                configuration: "tslint.json"
-            },
-            files: {
-                src: [
-                    "src/*.ts",
-                    "!src/*.d.ts"
-                ]
-            }
-        },
-        rollup: {
-=======
         // js minification
         uglify: {
->>>>>>> 2b7ac0a2
             options: {
                 // mangle var names
                 mangle: {
@@ -157,19 +141,7 @@
                     warnings: true
                 },
                 sourceMap: true,
-<<<<<<< HEAD
-                format: "umd",
-                moduleName: umdName,
-                //TODO option not passed through by grunt-rollup yet.. https://github.com/chrisprice/grunt-rollup/issues/31
-                extend: true,
-                plugins: function () {
-                    return [
-                        sourcemaps()
-                    ]
-                }
-=======
                 report: "gzip"
->>>>>>> 2b7ac0a2
             },
             main: {
                 options: {
@@ -206,34 +178,6 @@
                 }
             }
         },
-<<<<<<< HEAD
-        // bump version, commit, tag
-        bump: {
-            options: {
-                files: ["package.json", "bower.json"],
-                updateConfigs: ["pkg"],
-                commit: true,
-                commitMessage: "Release v%VERSION%",
-                commitFiles: ["package.json", "bower.json", "CHANGELOG.md", "release"],
-                createTag: true,
-                tagName: "v%VERSION%",
-                tagMessage: "Version %VERSION%",
-                push: true,
-                pushTo: "origin",
-                gitDescribeOptions: "--tags --always --abbrev=1 --dirty=-d",
-                globalReplace: false,
-                prereleaseName: "alpha",
-                metadata: "",
-                regExp: false
-            }
-        },
-        exec: {
-            tsc: {
-                command: "node_modules/.bin/tsc -p ./tsconfig.json"
-            }
-        }
-=======
->>>>>>> 2b7ac0a2
     });
 
     grunt.loadNpmTasks("grunt-contrib-uglify");
@@ -241,15 +185,8 @@
     grunt.loadNpmTasks("grunt-contrib-clean");
     grunt.loadNpmTasks("grunt-contrib-copy");
     grunt.loadNpmTasks("grunt-contrib-watch");
-<<<<<<< HEAD
-    grunt.loadNpmTasks("grunt-tslint");
     grunt.loadNpmTasks("grunt-npm");
     grunt.loadNpmTasks("grunt-bump");
-    grunt.loadNpmTasks("grunt-rollup");
-=======
-    grunt.loadNpmTasks("grunt-npm");
-    grunt.loadNpmTasks("grunt-bump");
->>>>>>> 2b7ac0a2
     grunt.loadNpmTasks("grunt-exec");
 
     grunt.registerMultiTask("append", function () {
@@ -281,11 +218,7 @@
         });
     });
 
-<<<<<<< HEAD
-    grunt.registerTask("compile", ["exec:tsc", "rollup", "append:umdDeclaration"]);
-=======
     grunt.registerTask("compile", ["exec:ts", "exec:rollup", "append:umdDeclaration"]);
->>>>>>> 2b7ac0a2
 
     grunt.registerTask("build-release", ["compile", "exec:tslint", "uglify", "clean", "copy"]);
 
