--- conflicted
+++ resolved
@@ -1,11 +1,7 @@
 //<editor-fold desc="static scroll utils">
 
-<<<<<<< HEAD
-import { DragImageTranslateOverrideFn, Point } from "./index";
-=======
 import { DragImageTranslateOverrideFn } from "./index";
 import { Point } from "./internal/dom-utils";
->>>>>>> 2b7ac0a2
 
 interface ScrollIntentions {
     horizontal:ScrollIntention;
