<<<<<<< HEAD
// debug mode, which will highlight drop target, immediate user selection and events fired as you interact.
const DEBUG = false;

//<editor-fold desc="feature detection">

interface DetectedFeatures {
    draggable:boolean;
    dragEvents:boolean;
    touchEvents:boolean;
    userAgentSupportingNativeDnD:boolean;
}

function detectFeatures():DetectedFeatures {

    let features:DetectedFeatures = {
        dragEvents: ("ondragstart" in document.documentElement),
        draggable: ("draggable" in document.documentElement),
        touchEvents: ("ontouchstart" in document.documentElement),
        userAgentSupportingNativeDnD: undefined
    };

    const isBlinkEngine = !!((<any>window).chrome) || /chrome/i.test( navigator.userAgent );

    features.userAgentSupportingNativeDnD = !(
        // if is mobile safari or android browser -> no native dnd
        (/iPad|iPhone|iPod|Android/.test( navigator.userAgent ))
        || // OR
        //if is blink(chrome/opera) with touch events enabled -> no native dnd
        (isBlinkEngine && features.touchEvents)
    );

    if( DEBUG ) {
        Object.keys( features ).forEach( function( key ) {
            console.log( "dnd-poly: detected feature '" + key + " = " + features[ key ] + "'" );
        } );
    }

    return features;
}

let supportsPassive:boolean;

function supportsPassiveEventListener():boolean {

    let supportsPassiveEventListeners = false;

    // reference https://github.com/WICG/EventListenerOptions/blob/gh-pages/explainer.md
    try {
        let opts = Object.defineProperty( {}, "passive", {
            get: function() {
                supportsPassiveEventListeners = true;
            }
        } );
        window.addEventListener( "test", null, opts );
    }
        // tslint:disable-next-line:no-empty
    catch( e ) {
    }

    return supportsPassiveEventListeners;
}

//</editor-fold>

//<editor-fold desc="public api">

// function signature for the dragImageTranslateOverride hook
export type DragImageTranslateOverrideFn = (// corresponding touchmove event
    event:TouchEvent,
    // the processed touch event viewport coordinates
    hoverCoordinates:Point,
    // the element under the calculated touch coordinates
    hoveredElement:HTMLElement,
    // callback for updating the drag image offset
    translateDragImageFn:( offsetX:number, offsetY:number ) => void ) => void;

export interface Config {
    // flag to force the polyfill being applied and not rely on internal feature detection
    forceApply?:boolean;
    // useful for when you want the default drag image but still want to apply
    // some static offset from touch coordinates to drag image coordinates
    // defaults to (0,0)
    dragImageOffset?:Point;
    // if the dragImage shall be centered on the touch coordinates
    // defaults to false
    dragImageCenterOnTouch?:boolean;
    // the drag and drop operation involves some processing. here you can specify in what interval this processing takes place.
    // defaults to 150ms
    iterationInterval?:number;
    // hook for custom logic that decides if a drag operation should start
    dragStartConditionOverride?:( event:TouchEvent ) => boolean;
    // hook for custom logic that can manipulate the drag image translate offset
    dragImageTranslateOverride?:DragImageTranslateOverrideFn;
    // hook for custom logic that can override the default action based on the original touch event when the drag never started
    // be sure to call event.preventDefault() if handling the default action in the override to prevent the browser default.
    defaultActionOverride?:( event:TouchEvent ) => void;
    // Drag action delay on touch devices ("hold to drag" functionality, useful for scrolling draggable items). Defaults to no delay.
    holdToDrag?:number;
}
=======
import { addDocumentListener, createDragImage, onEvt, Point } from "./internal/dom-utils";
import { DragOperationController, DragOperationState } from "./internal/drag-operation-controller";
import { tryFindDraggableTarget } from "./internal/drag-utils";
import { detectFeatures } from "./internal/feature-detection";
>>>>>>> 2b7ac0a2

// default config
const config:Config = {
    iterationInterval: 150,
    tryFindDraggableTarget: tryFindDraggableTarget,
    dragImageSetup: createDragImage,
    elementFromPoint: function( x, y ) { return document.elementFromPoint( x, y ); }
};

<<<<<<< HEAD
export function polyfill( override?:Config ):boolean {

    if( override ) {
        // overwrite default config with user config
        Object.keys( override ).forEach( function( key ) {
            config[ key ] = override[ key ];
        } );
    }

    // only do feature detection when config does not force apply the polyfill
    if( !config.forceApply ) {

        // feature/browser detection
        const detectedFeatures = detectFeatures();

        // check if native drag and drop support is there
        if( detectedFeatures.userAgentSupportingNativeDnD
            && detectedFeatures.draggable
            && detectedFeatures.dragEvents ) {
            // no polyfilling required
            return false;
        }
    }

    console.log( "dnd-poly: Applying mobile drag and drop polyfill." );

    supportsPassive = supportsPassiveEventListener();

    // add listeners suitable for detecting a potential drag operation
    if( config.holdToDrag ) {
        addDocumentListener( "touchstart", onDelayTouchstart, false );
    } else {
        addDocumentListener( "touchstart", onTouchstart, false );
    }

    return true;
}

//</editor-fold>

//<editor-fold desc="drag operation start/end">

// reference the currently active drag operation
=======
// reference to the currently active drag operation
>>>>>>> 2b7ac0a2
let activeDragOperation:DragOperationController;

/**
 * event handler for initial touch events that possibly start a drag and drop operation.
 */
function onTouchstart( e:TouchEvent ) {

    console.log( "dnd-poly: global touchstart" );

    // From the moment that the user agent is to initiate the drag-and-drop operation,
    // until the end of the drag-and-drop operation, device input events (e.g. mouse and keyboard events) must be suppressed.

    // only allow one drag operation at a time
    if( activeDragOperation ) {
        console.log( "dnd-poly: drag operation already active" );
        return;
    }

<<<<<<< HEAD
    let dragTarget = tryFindDraggableTarget( e );
=======
    let dragTarget = config.tryFindDraggableTarget( e );
>>>>>>> 2b7ac0a2

    // If there is no such element, then nothing is being dragged; abort these
    // steps, the drag-and-drop operation is never started.
    if( !dragTarget ) {
<<<<<<< HEAD
=======
        console.log("dnd-poly: no draggable at touchstart coordinates");
>>>>>>> 2b7ac0a2
        return;
    }

    try {
<<<<<<< HEAD
        activeDragOperation = new DragOperationController( e, config, <HTMLElement>dragTarget, dragOperationEnded );
=======
        activeDragOperation = new DragOperationController( e, config, dragTarget as HTMLElement, dragOperationEnded );
>>>>>>> 2b7ac0a2
    }
    catch( err ) {
        dragOperationEnded( config, e, DragOperationState.CANCELLED );
        // rethrow exception after cleanup
        throw err;
    }
}

<<<<<<< HEAD
/**
 * Search for a possible draggable item upon an event that can initialize a drag operation.
 */
function tryFindDraggableTarget( event:TouchEvent ):Element {
=======
function onDelayTouchstart( evt:TouchEvent ) {

    console.log("dnd-poly: setup delayed dragstart..");
>>>>>>> 2b7ac0a2

    const el = evt.target;

    const heldItem = () => {

        console.log("dnd-poly: starting delayed drag..");

<<<<<<< HEAD
    do {
        if( el.draggable === false ) {
            continue;
        }
        if( el.getAttribute && el.getAttribute( "draggable" ) === "true" ) {
            return el;
        }
    } while( (el = <HTMLElement>el.parentNode) && el !== document.body );
=======
        end.off();
        cancel.off();
        scroll.off();
        onTouchstart( evt );
    };

    const onReleasedItem = (event:Event) => {

        console.log("dnd-poly: aborting delayed drag because of " + event.type);

        end.off();
        cancel.off();
        scroll.off();
        clearTimeout( timer );
    };

    const timer = window.setTimeout( heldItem, config.holdToDrag );

    const end = onEvt( el, "touchend", onReleasedItem );
    const cancel = onEvt( el, "touchcancel", onReleasedItem );
    // scroll events don't bubble, only way to listen to scroll events
    // that are about to happen in nested scrollables is by listening in capture phase
    const scroll = onEvt( window, "scroll", onReleasedItem, true );
>>>>>>> 2b7ac0a2
}

/**
 * Implements callback invoked when a drag operation has ended or crashed.
 */
function dragOperationEnded( _config:Config, event:TouchEvent, state:DragOperationState ) {

    // we need to make the default action happen only when no drag operation took place
    if( state === DragOperationState.POTENTIAL ) {

        console.log( "dnd-poly: Drag never started. Last event was " + event.type );

        // when lifecycle hook is present
        if( _config.defaultActionOverride ) {

            try {

                _config.defaultActionOverride( event );

                if( event.defaultPrevented ) {

                    console.log( "dnd-poly: defaultActionOverride has taken care of triggering the default action. preventing default on original event" );
                }

            }
            catch( e ) {

                console.log( "dnd-poly: error in defaultActionOverride: " + e );
            }
        }
    }

    // reset drag operation container
    activeDragOperation = null;
}

<<<<<<< HEAD
//</editor-fold>

//<editor-fold desc="drag operation">

/**
 * For tracking the different states of a drag operation.
 */
const enum DragOperationState {
    // initial state of a controller, if no movement is detected the operation ends with this state
    POTENTIAL,
    // after movement is detected the drag operation starts and keeps this state until it ends
    STARTED,
    // when the drag operation ended normally
    ENDED,
    // when the drag operation ended with a cancelled input event
    CANCELLED
}

// contains all possible values of the effectAllowed property
const enum EFFECT_ALLOWED {
    NONE = 0,
    COPY = 1,
    COPY_LINK = 2,
    COPY_MOVE = 3,
    LINK = 4,
    LINK_MOVE = 5,
    MOVE = 6,
    ALL = 7
}

const ALLOWED_EFFECTS = [ "none", "copy", "copyLink", "copyMove", "link", "linkMove", "move", "all" ];

// contains all possible values of the dropEffect property
const enum DROP_EFFECT {
    NONE = 0,
    COPY = 1,
    MOVE = 2,
    LINK = 3,
}

const DROP_EFFECTS = [ "none", "copy", "move", "link" ];

// cross-browser css transform property prefixes
const TRANSFORM_CSS_VENDOR_PREFIXES = [ "", "-webkit-" ];
// css classes
const CLASS_PREFIX = "dnd-poly-";
const CLASS_DRAG_IMAGE = CLASS_PREFIX + "drag-image";
const CLASS_DRAG_IMAGE_SNAPBACK = CLASS_PREFIX + "snapback";
const CLASS_DRAG_OPERATION_ICON = CLASS_PREFIX + "icon";

/**
 * Aims to implement the HTML5 d'n'd spec (https://html.spec.whatwg.org/multipage/interaction.html#dnd) as close as it can get.
 * Note that all props that are private should start with an underscore to enable better minification.
 *
 * TODO remove lengthy spec comments in favor of short references to the spec
 */
class DragOperationController {

    private _dragOperationState:DragOperationState = DragOperationState.POTENTIAL;

    private _dragImage:HTMLElement;
    private _dragImageTransforms:string[];
    private _dragImagePageCoordinates:Point; // the current page coordinates of the dragImage
    private _dragImageOffset:Point; // offset of the drag image relative to the coordinates

    private _currentHotspotCoordinates:Point;    // the point relative to viewport for determining the immediate user selection

    private _immediateUserSelection:HTMLElement = null;  // the element the user currently hovers while dragging
    private _currentDropTarget:HTMLElement = null;   // the element that was selected as a valid drop target by the d'n'd operation

    private _dragDataStore:DragDataStore;
    private _dataTransfer:DataTransfer;
=======
//<editor-fold desc="public api">
>>>>>>> 2b7ac0a2

export { Point } from "./internal/dom-utils";

// function signature for the dragImageTranslateOverride hook
export type DragImageTranslateOverrideFn = ( // corresponding touchmove event
    event:TouchEvent,
    // the processed touch event viewport coordinates
    hoverCoordinates:Point,
    // the element under the calculated touch coordinates
    hoveredElement:HTMLElement,
    // callback for updating the drag image offset
    translateDragImageFn:( offsetX:number, offsetY:number ) => void ) => void;

export interface Config {

<<<<<<< HEAD
    constructor( private _initialEvent:TouchEvent,
                 private _config:Config,
                 private _sourceNode:HTMLElement,
                 private _dragOperationEndedCb:( config:Config, event:TouchEvent, state:DragOperationState ) => void ) {

        console.log( "dnd-poly: setting up potential drag operation.." );

        this._lastTouchEvent = _initialEvent;
        this._initialTouch = _initialEvent.changedTouches[ 0 ];

        // create bound event listeners
        this._touchMoveHandler = this._onTouchMove.bind( this );
        this._touchEndOrCancelHandler = this._onTouchEndOrCancel.bind( this );
        addDocumentListener( "touchmove", this._touchMoveHandler, false );
        addDocumentListener( "touchend", this._touchEndOrCancelHandler, false );
        addDocumentListener( "touchcancel", this._touchEndOrCancelHandler, false );
=======
    // flag to force the polyfill being applied and not rely on internal feature detection
    forceApply?:boolean;

    // useful for when you want the default drag image but still want to apply
    // some static offset from touch coordinates to drag image coordinates
    // defaults to (0,0)
    dragImageOffset?:Point;

    // if the dragImage shall be centered on the touch coordinates
    // defaults to false
    dragImageCenterOnTouch?:boolean;

    // the drag and drop operation involves some processing. here you can specify in what interval this processing takes place.
    // defaults to 150ms
    iterationInterval?:number;
>>>>>>> 2b7ac0a2

    // hook for custom logic that decides if a drag operation should start
    dragStartConditionOverride?:( event:TouchEvent ) => boolean;

    // hook for custom logic that can manipulate the drag image translate offset
    dragImageTranslateOverride?:DragImageTranslateOverrideFn;

    // hook for custom logic that can override the default action based on the original touch event when the drag never started
    // be sure to call event.preventDefault() if handling the default action in the override to prevent the browser default.
    defaultActionOverride?:( event:TouchEvent ) => void;

    // Drag action delay on touch devices ("hold to drag" functionality, useful for scrolling draggable items). Defaults to no delay.
    holdToDrag?:number;

    // function invoked for each touchstart event to determine if and which touched element is detected as "draggable"
    tryFindDraggableTarget?:( event:TouchEvent ) => HTMLElement | undefined;

    // function for creating a copy of the dragged element
    dragImageSetup?:( element:HTMLElement ) => HTMLElement;

    // function for determining element that is currently hovered while dragging
    // defaults to `document.elementFromPoint()`
    elementFromPoint?:( x:number, y:number ) => Element;
}

export function polyfill( override?:Config ):boolean {

    if( override ) {
        // overwrite default config with user config
        Object.keys( override ).forEach( function( key ) {
            config[ key ] = override[ key ];
        } );
    }

<<<<<<< HEAD
    //<editor-fold desc="setup/teardown">

    /**
     * Setup dragImage, input listeners and the drag
     * and drop process model iteration interval.
     */
    private _setup():boolean {
        console.log( "dnd-poly: starting drag and drop operation" );

        this._dragOperationState = DragOperationState.STARTED;

        this._currentDragOperation = DROP_EFFECTS[ DROP_EFFECT.NONE ];

        this._dragDataStore = {
            _data: {},
            _effectAllowed: undefined,
            _mode: DragDataStoreMode.PROTECTED,
            _types: [],
        };

        this._currentHotspotCoordinates = {
            x: null,
            y: null
        };

        this._dragImagePageCoordinates = {
            x: null,
            y: null
        };

        let dragImageSrc:HTMLElement = this._sourceNode;

        this._dataTransfer = new DataTransfer( this._dragDataStore, ( element:HTMLElement, x:number, y:number ) => {
=======
    // only do feature detection when config does not force apply the polyfill
    if( !config.forceApply ) {
>>>>>>> 2b7ac0a2

        // feature/browser detection
        const detectedFeatures = detectFeatures();

<<<<<<< HEAD
            if( typeof x === "number" || typeof y === "number" ) {
                this._dragImageOffset = {
                    x: x || 0,
                    y: y || 0
                };
            }
        } );

        // 9. Fire a DND event named dragstart at the source node.
        this._dragDataStore._mode = DragDataStoreMode.READWRITE;
        this._dataTransfer.dropEffect = DROP_EFFECTS[ DROP_EFFECT.NONE ];
        if( dispatchDragEvent( "dragstart", this._sourceNode, this._lastTouchEvent, this._dragDataStore, this._dataTransfer ) ) {
            console.log( "dnd-poly: dragstart cancelled" );
            // dragstart has been prevented -> cancel d'n'd
            this._dragOperationState = DragOperationState.CANCELLED;
            this._cleanup();
            return false;
        }

        updateCentroidCoordinatesOfTouchesIn( "page", this._lastTouchEvent, this._dragImagePageCoordinates );
        this._dragImage = createDragImage( dragImageSrc );
        this._dragImageTransforms = extractTransformStyles( this._dragImage );

        if( !this._dragImageOffset ) {

            // apply specific offset
            if( this._config.dragImageOffset ) {

                this._dragImageOffset = {
                    x: this._config.dragImageOffset.x,
                    y: this._config.dragImageOffset.y
                };
            }
            // center drag image on touch coordinates
            else if( this._config.dragImageCenterOnTouch ) {

                const cs = getComputedStyle( dragImageSrc );
                this._dragImageOffset = {
                    x: 0 - parseInt( cs.marginLeft, 10 ),
                    y: 0 - parseInt( cs.marginTop, 10 )
                };
            }
            // by default initialize drag image offset the same as desktop
            else {

                const targetRect = dragImageSrc.getBoundingClientRect();
                const cs = getComputedStyle( dragImageSrc );
                this._dragImageOffset = {
                    x: targetRect.left - this._initialTouch.clientX - parseInt( cs.marginLeft, 10 ) + targetRect.width / 2,
                    y: targetRect.top - this._initialTouch.clientY - parseInt( cs.marginTop, 10 ) + targetRect.height / 2
                };
            }
        }

        translateDragImage( this._dragImage, this._dragImagePageCoordinates, this._dragImageTransforms, this._dragImageOffset, this._config.dragImageCenterOnTouch );
        document.body.appendChild( this._dragImage );

        // 10. Initiate the drag-and-drop operation in a manner consistent with platform conventions, and as described below.
        this._iterationIntervalId = setInterval( () => {

            // If the user agent is still performing the previous iteration of the sequence (if any) when the next iteration becomes due,
            // abort these steps for this iteration (effectively "skipping missed frames" of the drag-and-drop operation).
            if( this._iterationLock ) {
                console.log( "dnd-poly: iteration skipped because previous iteration hast not yet finished." );
                return;
            }
            this._iterationLock = true;

            this._dragAndDropProcessModelIteration();

            this._iterationLock = false;
        }, this._config.iterationInterval );

        return true;
    }

    private _cleanup() {

        console.log( "dnd-poly: cleanup" );

        if( this._iterationIntervalId ) {
            clearInterval( this._iterationIntervalId );
            this._iterationIntervalId = null;
        }

        removeDocumentListener( "touchmove", this._touchMoveHandler );
        removeDocumentListener( "touchend", this._touchEndOrCancelHandler );
        removeDocumentListener( "touchcancel", this._touchEndOrCancelHandler );

        if( this._dragImage ) {
            this._dragImage.parentNode.removeChild( this._dragImage );
            this._dragImage = null;
        }

        this._dragOperationEndedCb( this._config, this._lastTouchEvent, this._dragOperationState );
    }

    //</editor-fold>

    //<editor-fold desc="touch handlers">

    private _onTouchMove( event:TouchEvent ) {

        // filter unrelated touches
        if( isTouchIdentifierContainedInTouchEvent( event, this._initialTouch.identifier ) === false ) {
            return;
        }

        // update the reference to the last received touch event
        this._lastTouchEvent = event;

        // drag operation did not start yet but on movement it should start
        if( this._dragOperationState === DragOperationState.POTENTIAL ) {

            let startDrag:boolean;

            // is a lifecycle hook present?
            if( this._config.dragStartConditionOverride ) {

                try {
                    startDrag = this._config.dragStartConditionOverride( event );
                }
                catch( e ) {
                    console.error( "dnd-poly: error in dragStartConditionOverride hook: " + e );
                    startDrag = false;
                }
            }
            else {

                // by default only allow a single moving finger to initiate a drag operation
                startDrag = (event.touches.length === 1);
            }

            if( !startDrag ) {

                this._cleanup();
                return;
            }

            // setup will return true when drag operation starts
            if( this._setup() === true ) {

                // prevent scrolling when drag operation starts
                this._initialEvent.preventDefault();
                event.preventDefault();
            }

            return;
        }

        console.log( "dnd-poly: moving draggable.." );

        // we emulate d'n'd so we dont want any defaults to apply
        event.preventDefault();

        // populate shared coordinates from touch event
        updateCentroidCoordinatesOfTouchesIn( "client", event, this._currentHotspotCoordinates );
        updateCentroidCoordinatesOfTouchesIn( "page", event, this._dragImagePageCoordinates );

        if( this._config.dragImageTranslateOverride ) {

            try {

                let handledDragImageTranslate = false;

                this._config.dragImageTranslateOverride(
                    event,
                    {
                        x: this._currentHotspotCoordinates.x,
                        y: this._currentHotspotCoordinates.y
                    },
                    this._immediateUserSelection,
                    ( offsetX:number, offsetY:number ) => {

                        // preventing translation of drag image when there was a drag operation cleanup meanwhile
                        if( !this._dragImage ) {
                            return;
                        }

                        handledDragImageTranslate = true;

                        this._currentHotspotCoordinates.x += offsetX;
                        this._currentHotspotCoordinates.y += offsetY;
                        this._dragImagePageCoordinates.x += offsetX;
                        this._dragImagePageCoordinates.y += offsetY;

                        translateDragImage(
                            this._dragImage,
                            this._dragImagePageCoordinates,
                            this._dragImageTransforms,
                            this._dragImageOffset,
                            this._config.dragImageCenterOnTouch
                        );
                    }
                );

                if( handledDragImageTranslate ) {
                    return;
                }
            }
            catch( e ) {
                console.log( "dnd-poly: error in dragImageTranslateOverride hook: " + e );
            }
        }

        translateDragImage( this._dragImage, this._dragImagePageCoordinates, this._dragImageTransforms, this._dragImageOffset, this._config.dragImageCenterOnTouch );
    }

    private _onTouchEndOrCancel( event:TouchEvent ) {

        // filter unrelated touches
        if( isTouchIdentifierContainedInTouchEvent( event, this._initialTouch.identifier ) === false ) {
            return;
        }

        // let the dragImageTranslateOverride know that its over
        if( this._config.dragImageTranslateOverride ) {
            try {
                /* tslint:disable */
                this._config.dragImageTranslateOverride( undefined, undefined, undefined, function() {
                } );
            }
            catch( e ) {
                console.log( "dnd-poly: error in dragImageTranslateOverride hook: " + e );
            }
        }

        // drag operation did not even start
        if( this._dragOperationState === DragOperationState.POTENTIAL ) {
            this._cleanup();
            return;
        }

        // we emulate d'n'd so we dont want any defaults to apply
        event.preventDefault();
=======
        // if( DEBUG ) {
        //     Object.keys( detectedFeatures ).forEach( function( key ) {
        //         console.log( "dnd-poly: detected feature '" + key + " = " + detectedFeatures[ key ] + "'" );
        //     } );
        // }

        // check if native drag and drop support is there
        if( detectedFeatures.userAgentSupportingNativeDnD
            && detectedFeatures.draggable
            && detectedFeatures.dragEvents ) {
            // no polyfilling required
            return false;
        }
    }

    console.log( "dnd-poly: Applying mobile drag and drop polyfill." );
>>>>>>> 2b7ac0a2

    // add listeners suitable for detecting a potential drag operation
    if( config.holdToDrag ) {
        console.log("dnd-poly: holdToDrag set to " + config.holdToDrag);
        addDocumentListener( "touchstart", onDelayTouchstart, false );
    } else {
        addDocumentListener( "touchstart", onTouchstart, false );
    }

<<<<<<< HEAD
    //</editor-fold>

    //<editor-fold desc="dnd spec logic">

    /**
     * according to https://html.spec.whatwg.org/multipage/interaction.html#drag-and-drop-processing-model
     */
    private _dragAndDropProcessModelIteration():void {

        if( DEBUG ) {
            var debug_class = CLASS_PREFIX + "debug",
                debug_class_user_selection = CLASS_PREFIX + "immediate-user-selection",
                debug_class_drop_target = CLASS_PREFIX + "current-drop-target";
        }

        const previousDragOperation = this._currentDragOperation;

        // Fire a DND event named drag event at the source node.
        this._dragDataStore._mode = DragDataStoreMode.PROTECTED;
        this._dataTransfer.dropEffect = DROP_EFFECTS[ DROP_EFFECT.NONE ];
        const dragCancelled = dispatchDragEvent( "drag", this._sourceNode, this._lastTouchEvent, this._dragDataStore, this._dataTransfer );
        if( dragCancelled ) {
            console.log( "dnd-poly: drag event cancelled." );
            // If this event is canceled, the user agent must set the current drag operation to "none" (no drag operation).
            this._currentDragOperation = DROP_EFFECTS[ DROP_EFFECT.NONE ];
        }

        // Otherwise, if the user ended the drag-and-drop operation (e.g. by releasing the mouse button in a mouse-driven drag-and-drop interface),
        // or if the drag event was canceled, then this will be the last iteration.
        if( dragCancelled || this._dragOperationState === DragOperationState.ENDED || this._dragOperationState === DragOperationState.CANCELLED ) {

            const dragFailed = this._dragOperationEnded( this._dragOperationState );

            // if drag failed transition snap back
            if( dragFailed ) {

                applyDragImageSnapback( this._sourceNode, this._dragImage, this._dragImageTransforms, () => {
                    this._finishDragOperation();
                } );
                return;
            }

            // Otherwise immediately
            // Fire a DND event named dragend at the source node.
            this._finishDragOperation();
            return;
        }

        // If the drag event was not canceled and the user has not ended the drag-and-drop operation,
        // check the state of the drag-and-drop operation, as follows:
        const newUserSelection:HTMLElement = <HTMLElement>document.elementFromPoint( this._currentHotspotCoordinates.x, this._currentHotspotCoordinates.y );

        console.log( "dnd-poly: new immediate user selection is: " + newUserSelection );

        const previousTargetElement = this._currentDropTarget;

        // If the user is indicating a different immediate user selection than during the last iteration (or if this is the first iteration),
        // and if this immediate user selection is not the same as the current target element,
        // then fire a DND event named dragexit at the current target element,
        // and then update the current target element as follows:
        if( newUserSelection !== this._immediateUserSelection && newUserSelection !== this._currentDropTarget ) {

            if( DEBUG ) {

                if( this._immediateUserSelection ) {
                    this._immediateUserSelection.classList.remove( debug_class_user_selection );
                }

                if( newUserSelection ) {
                    newUserSelection.classList.add( debug_class );
                    newUserSelection.classList.add( debug_class_user_selection );
                }
            }

            this._immediateUserSelection = newUserSelection;

            if( this._currentDropTarget !== null ) {
                this._dragDataStore._mode = DragDataStoreMode.PROTECTED;
                this._dataTransfer.dropEffect = DROP_EFFECTS[ DROP_EFFECT.NONE ];
                dispatchDragEvent( "dragexit", this._currentDropTarget, this._lastTouchEvent, this._dragDataStore, this._dataTransfer, false );
            }

            // If the new immediate user selection is null
            if( this._immediateUserSelection === null ) {
                //Set the current target element to null also.
                this._currentDropTarget = this._immediateUserSelection;

                console.log( "dnd-poly: current drop target changed to null" );
            }
            // THIS IS SKIPPED SINCE SUPPORT IS ONLY AVAILABLE FOR DOM ELEMENTS
            // If the new immediate user selection is in a non-DOM document or application
            // else if() {
            //      Set the current target element to the immediate user selection.
            //      this.currentDropTarget = this.immediateUserSelection;
            //      return;
            // }
            // Otherwise
            else {
                // Fire a DND event named dragenter at the immediate user selection.
                //the polyfill cannot determine if a handler even exists as browsers do to silently
                // allow drop when no listener existed, so this event MUST be handled by the client
                this._dragDataStore._mode = DragDataStoreMode.PROTECTED;
                this._dataTransfer.dropEffect = determineDropEffect( this._dragDataStore._effectAllowed, this._sourceNode );
                if( dispatchDragEvent( "dragenter", this._immediateUserSelection, this._lastTouchEvent, this._dragDataStore, this._dataTransfer ) ) {
                    console.log( "dnd-poly: dragenter default prevented" );
                    // If the event is canceled, then set the current target element to the immediate user selection.
                    this._currentDropTarget = this._immediateUserSelection;
                    this._currentDragOperation = determineDragOperation( this._dataTransfer.effectAllowed, this._dataTransfer.dropEffect );
                }
                // Otherwise, run the appropriate step from the following list:
                else {

                    // NO DROPZONE SUPPORT SINCE NATIVE IMPLEMENTATIONS IN BROWSERS ALSO DO NOT
                    //console.log( "dnd-poly: dragenter not prevented, searching for dropzone.." );
                    //var newTarget = DragOperationController.FindDropzoneElement( this.immediateUserSelection );

                    // THIS IS SKIPPED SINCE SUPPORT IS ONLY AVAILABLE FOR DOM ELEMENTS
                    // If the current target element is a text field (e.g. textarea, or an input element whose type attribute is in the Text state) or an
                    // editable element, and the drag data store item list has an item with the drag data item type string "text/plain" and the drag data
                    // item kind Plain Unicode string
                    //if( ElementIsTextDropzone( this.immediateUserSelection, this.dragDataStore ) ) {
                    //Set the current target element to the immediate user selection anyway.
                    //this.currentDropTarget = this.immediateUserSelection;
                    //}
                    //else
                    // If the current target element is an element with a dropzone attribute that matches the drag data store
                    //if( newTarget === this.immediateUserSelection &&
                    //    DragOperationController.GetOperationForMatchingDropzone( this.immediateUserSelection, this.dragDataStore ) !== "none" ) {
                    // Set the current target element to the immediate user selection anyway.
                    //    this.currentDropTarget = this.immediateUserSelection;
                    //}
                    // If the immediate user selection is an element that itself has an ancestor element
                    // with a dropzone attribute that matches the drag data store
                    // NO DROPZONE SUPPORT SINCE NATIVE IMPLEMENTATIONS IN BROWSERS ALSO DO NOT
                    //else if( newTarget !== null && DragOperationController.GetOperationForMatchingDropzone( newTarget, this.dragDataStore ) ) {

                    // If the immediate user selection is new target, then leave the current target element unchanged.

                    // Otherwise, fire a DND event named dragenter at new target, with the current target element
                    // as the specific related target. Then, set the current target element to new target,
                    // regardless of whether that event was canceled or not.
                    //this.dragenter( newTarget, this.currentDropTarget );
                    //this.currentDropTarget = newTarget;
                    //}
                    // If the current target element is not the body element
                    //else
                    if( this._immediateUserSelection !== document.body ) {
                        // Fire a DND event named dragenter at the body element, and set the current target element to the body element, regardless of
                        // whether that event was canceled or not.
                        // Note: If the body element is null, then the event will be fired at the Document object (as
                        // required by the definition of the body element), but the current target element would be set to null, not the Document object.

                        // We do not listen to what the spec says here because this results in doubled events on the body/document because if the first one
                        // was not cancelled it will have bubbled up to the body already ;)
                        //  this.dragenter( window.document.body );
                        this._currentDropTarget = document.body;
                    }
                    // Otherwise
                    //else {
                    // leave the current drop target unchanged
                    //}
                }
            }
        }

        // If the previous step caused the current target element to change,
        // and if the previous target element was not null or a part of a non-DOM document,
        // then fire a DND event named dragleave at the previous target element.
        if( previousTargetElement !== this._currentDropTarget && (isDOMElement( previousTargetElement )) ) {

            if( DEBUG ) {
                previousTargetElement.classList.remove( debug_class_drop_target );
            }

            console.log( "dnd-poly: current drop target changed." );

            this._dragDataStore._mode = DragDataStoreMode.PROTECTED;
            this._dataTransfer.dropEffect = DROP_EFFECTS[ DROP_EFFECT.NONE ];
            dispatchDragEvent( "dragleave", previousTargetElement, this._lastTouchEvent, this._dragDataStore, this._dataTransfer, false, this._currentDropTarget );
        }

        // If the current target element is a DOM element, then fire a DND event named dragover at this current target element.
        if( isDOMElement( this._currentDropTarget ) ) {

            if( DEBUG ) {
                this._currentDropTarget.classList.add( debug_class );
                this._currentDropTarget.classList.add( debug_class_drop_target );
            }

            // If the dragover event is not canceled, run the appropriate step from the following list:
            this._dragDataStore._mode = DragDataStoreMode.PROTECTED;
            this._dataTransfer.dropEffect = determineDropEffect( this._dragDataStore._effectAllowed, this._sourceNode );
            if( dispatchDragEvent( "dragover", this._currentDropTarget, this._lastTouchEvent, this._dragDataStore, this._dataTransfer ) === false ) {

                console.log( "dnd-poly: dragover not prevented on possible drop-target." );
                // NO DROPZONE SUPPORT SINCE NATIVE IMPLEMENTATIONS IN BROWSERS ALSO DO NOT

                // THIS IS SKIPPED SINCE SUPPORT IS ONLY AVAILABLE FOR DOM ELEMENTS
                // If the current target element is a text field (e.g. textarea, or an input element whose type attribute is in the Text state) or
                // an editable element, and the drag data store item list has an item with the drag data item type string "text/plain" and the drag
                // data item kind Plain Unicode string
                //if( ElementIsTextDropzone( this.currentDropTarget, this.dragDataStore ) ) {
                // Set the current drag operation to either "copy" or "move", as appropriate given the platform conventions.
                //this.currentDragOperation = "copy"; //or move. spec says its platform specific behaviour.
                //}
                //else {
                // If the current target element is an element with a dropzone attribute that matches the drag data store
                //this.currentDragOperation = DragOperationController.GetOperationForMatchingDropzone( this.currentDropTarget, this.dragDataStore );
                //}
                // when dragover is not prevented and no dropzones are there, no drag operation
                this._currentDragOperation = DROP_EFFECTS[ DROP_EFFECT.NONE ];
            }
            // Otherwise (if the dragover event is canceled), set the current drag operation based on the values of the effectAllowed and
            // dropEffect attributes of the DragEvent object's dataTransfer object as they stood after the event dispatch finished
            else {

                console.log( "dnd-poly: dragover prevented." );

                this._currentDragOperation = determineDragOperation( this._dataTransfer.effectAllowed, this._dataTransfer.dropEffect );
            }
        }

        console.log( "dnd-poly: d'n'd iteration ended. current drag operation: " + this._currentDragOperation );

        // THIS IS SKIPPED SINCE SUPPORT IS ONLY AVAILABLE FOR DOM ELEMENTS
        // Otherwise, if the current target element is not a DOM element, use platform-specific mechanisms to determine what drag operation is
        // being performed (none, copy, link, or move), and set the current drag operation accordingly.

        //Update the drag feedback (e.g. the mouse cursor) to match the current drag operation, as follows:
        // ---------------------------------------------------------------------------------------------------------
        // Drag operation   |	Feedback
        // "copy"	        |  Data will be copied if dropped here.
        // "link"	        |  Data will be linked if dropped here.
        // "move"	        |  Data will be moved if dropped here.
        // "none"	        |  No operation allowed, dropping here will cancel the drag-and-drop operation.
        // ---------------------------------------------------------------------------------------------------------

        if( previousDragOperation !== this._currentDragOperation ) {
            this._dragImage.classList.remove( CLASS_PREFIX + previousDragOperation );
        }

        const currentDragOperationClass = CLASS_PREFIX + this._currentDragOperation;

        if( this._dragImage.classList.contains( currentDragOperationClass ) === false ) {
            this._dragImage.classList.add( currentDragOperationClass );
        }
    }

    /**
     * according to https://html.spec.whatwg.org/multipage/interaction.html#drag-and-drop-processing-model
     */
    private _dragOperationEnded( state:DragOperationState ):boolean {

        console.log( "dnd-poly: drag operation end detected with " + this._currentDragOperation );

        if( DEBUG ) {

            var debug_class_user_selection = CLASS_PREFIX + "immediate-user-selection",
                debug_class_drop_target = CLASS_PREFIX + "current-drop-target";

            if( this._currentDropTarget ) {
                this._currentDropTarget.classList.remove( debug_class_drop_target );

            }
            if( this._immediateUserSelection ) {
                this._immediateUserSelection.classList.remove( debug_class_user_selection );
            }
        }

        //var dropped:boolean = undefined;

        // Run the following steps, then stop the drag-and-drop operation:

        // If the current drag operation is "none" (no drag operation), or,
        // if the user ended the drag-and-drop operation by canceling it (e.g. by hitting the Escape key), or
        // if the current target element is null, then the drag operation failed.
        const dragFailed = (this._currentDragOperation === DROP_EFFECTS[ DROP_EFFECT.NONE ]
            || this._currentDropTarget === null
            || state === DragOperationState.CANCELLED);
        if( dragFailed ) {

            // Run these substeps:

            // Let dropped be false.
            //dropped = false;

            // If the current target element is a DOM element, fire a DND event named dragleave at it;
            if( isDOMElement( this._currentDropTarget ) ) {
                this._dragDataStore._mode = DragDataStoreMode.PROTECTED;
                this._dataTransfer.dropEffect = DROP_EFFECTS[ DROP_EFFECT.NONE ];
                dispatchDragEvent( "dragleave", this._currentDropTarget, this._lastTouchEvent, this._dragDataStore, this._dataTransfer, false );
            }

            // THIS IS SKIPPED SINCE SUPPORT IS ONLY AVAILABLE FOR DOM ELEMENTS
            // otherwise, if it is not null, use platform-specific conventions for drag cancellation.
            //else if( this.currentDropTarget !== null ) {
            //}
        }
        // Otherwise, the drag operation was as success; run these substeps:
        else {

            // Let dropped be true.
            //dropped = true;

            // If the current target element is a DOM element, fire a DND event named drop at it;
            if( isDOMElement( this._currentDropTarget ) ) {

                // If the event is canceled, set the current drag operation to the value of the dropEffect attribute of the
                // DragEvent object's dataTransfer object as it stood after the event dispatch finished.

                this._dragDataStore._mode = DragDataStoreMode.READONLY;
                this._dataTransfer.dropEffect = this._currentDragOperation;
                if( dispatchDragEvent( "drop", this._currentDropTarget, this._lastTouchEvent, this._dragDataStore, this._dataTransfer ) ===
                    true ) {

                    this._currentDragOperation = this._dataTransfer.dropEffect;
                }
                // Otherwise, the event is not canceled; perform the event's default action, which depends on the exact target as follows:
                else {

                    // THIS IS SKIPPED SINCE SUPPORT IS ONLY AVAILABLE FOR DOM ELEMENTS
                    // If the current target element is a text field (e.g. textarea, or an input element whose type attribute is in the Text state)
                    // or an editable element,
                    // and the drag data store item list has an item with the drag data item type string "text/plain"
                    // and the drag data item kind Plain Unicode string
                    //if( ElementIsTextDropzone( this.currentDropTarget, this.dragDataStore ) ) {
                    // Insert the actual data of the first item in the drag data store item list to have a drag data item type string of
                    // "text/plain" and a drag data item kind that is Plain Unicode string into the text field or editable element in a manner
                    // consistent with platform-specific conventions (e.g. inserting it at the current mouse cursor position, or inserting it at
                    // the end of the field).
                    //}
                    // Otherwise
                    //else {
                    // Reset the current drag operation to "none".
                    this._currentDragOperation = DROP_EFFECTS[ DROP_EFFECT.NONE ];
                    //}
                }
            }
            // THIS IS SKIPPED SINCE SUPPORT IS ONLY AVAILABLE FOR DOM ELEMENTS
            // otherwise, use platform-specific conventions for indicating a drop.
            //else {
            //}
        }

        return dragFailed;

        // THIS IS SKIPPED SINCE SUPPORT IS ONLY AVAILABLE FOR DOM ELEMENTS
        //if( this.dragend( this.sourceNode ) ) {
        //    return;
        //}

        // Run the appropriate steps from the following list as the default action of the dragend event:

        //if( !dropped ) {
        //    return;
        //}
        // dropped is true

        //if( this.currentDragOperation !== "move" ) {
        //    return;
        //}
        //// drag operation is move
        //
        //if( ElementIsTextDropzone( this.currentDropTarget ) === false ) {
        //    return;
        //}
        //// element is textfield
        //
        //// and the source of the drag-and-drop operation is a selection in the DOM
        //if( this.sourceNode.nodeType === 1 ) {
        //    // The user agent should delete the range representing the dragged selection from the DOM.
        //}
        //// and the source of the drag-and-drop operation is a selection in a text field
        //else if( this.sourceNode.nodeType === 3 ) {
        //    // The user agent should delete the dragged selection from the relevant text field.
        //}
        //// Otherwise, The event has no default action.
    }

    // dispatch dragend event and cleanup drag operation
    private _finishDragOperation():void {
        console.log( "dnd-poly: dragimage snap back transition ended" );

        // Fire a DND event named dragend at the source node.
        this._dragDataStore._mode = DragDataStoreMode.PROTECTED;
        this._dataTransfer.dropEffect = this._currentDragOperation;
        dispatchDragEvent( "dragend", this._sourceNode, this._lastTouchEvent, this._dragDataStore, this._dataTransfer, false );

        // drag operation over and out
        this._dragOperationState = DragOperationState.ENDED;
        this._cleanup();
    }

    //</editor-fold>
}

//</editor-fold>

//<editor-fold desc="DataTransfer/DragDataStore">

/**
 * Polyfills https://html.spec.whatwg.org/multipage/interaction.html#drag-data-store-mode
 */
const enum DragDataStoreMode {
    _DISCONNECTED, // adding an extra mode here because we need a special state to disconnect the data store from dataTransfer instance
    READONLY,
    READWRITE,
    PROTECTED
}

/**
 * Polyfills https://html.spec.whatwg.org/multipage/interaction.html#the-drag-data-store
 */
interface DragDataStore {
    _mode:DragDataStoreMode;
    _data:{ [type:string]:any };
    _types:Array<string>;
    _effectAllowed:string;
}

/**
 * Polyfills https://html.spec.whatwg.org/multipage/interaction.html#datatransfer
 * TODO fail with errors when somebody uses it wrong so they know they are doing it wrong?
 */
class DataTransfer {

    constructor( private _dataStore:DragDataStore,
                 private _setDragImageHandler:( image:Element, x:number, y:number ) => void ) {
    }

    private _dropEffect:string = DROP_EFFECTS[ DROP_EFFECT.NONE ];

    //public get files():FileList {
    //    return undefined;
    //}
    //
    //public get items():DataTransferItemList {
    //    return undefined;
    //}

    public get dropEffect() {
        return this._dropEffect;
    }

    public set dropEffect( value ) {
        if( this._dataStore._mode !== DragDataStoreMode._DISCONNECTED
            && ALLOWED_EFFECTS.indexOf( value ) > -1 ) {
            this._dropEffect = value;
        }
    }

    public get types():ReadonlyArray<string> {
        if( this._dataStore._mode !== DragDataStoreMode._DISCONNECTED ) {
            return Object.freeze( this._dataStore._types );
        }
    }

    public get effectAllowed() {
        return this._dataStore._effectAllowed;
    }

    public set effectAllowed( value ) {
        if( this._dataStore._mode === DragDataStoreMode.READWRITE
            && ALLOWED_EFFECTS.indexOf( value ) > -1 ) {
            this._dataStore._effectAllowed = value;
        }
    }

    public setData( type:string, data:string ):void {
        if( this._dataStore._mode === DragDataStoreMode.READWRITE ) {

            if( type.indexOf( " " ) > -1 ) {
                throw new Error( "illegal arg: type contains space" );
            }

            this._dataStore._data[ type ] = data;

            if( this._dataStore._types.indexOf( type ) === -1 ) {
                this._dataStore._types.push( type );
            }
        }
    }

    public getData( type:string ):string {
        if( this._dataStore._mode === DragDataStoreMode.READONLY
            || this._dataStore._mode === DragDataStoreMode.READWRITE ) {
            return this._dataStore._data[ type ] || "";
        }
    }

    public clearData( format?:string ):void {
        if( this._dataStore._mode === DragDataStoreMode.READWRITE ) {
            // delete data for format
            if( format && this._dataStore._data[ format ] ) {
                delete this._dataStore._data[ format ];
                var index = this._dataStore._types.indexOf( format );
                if( index > -1 ) {
                    this._dataStore._types.splice( index, 1 );
                }
                return;
            }
            // delete all data
            this._dataStore._data = {};
            this._dataStore._types = [];
        }
    }

    public setDragImage( image:Element, x:number, y:number ):void {
        if( this._dataStore._mode === DragDataStoreMode.READWRITE ) {
            this._setDragImageHandler( image, x, y );
        }
    }
}

//</editor-fold>

//<editor-fold desc="util">

export interface Point {
    x:number;
    y:number;
}

function addDocumentListener( ev:string, handler:EventListener, passive:boolean = true ) {

    (document as EventTarget).addEventListener( ev, handler, supportsPassive ? { passive: passive } : false );
}

function removeDocumentListener( ev:string, handler:EventListener ) {
    document.removeEventListener( ev, handler );
}

function average( array:Array<number> ) {
    if( array.length === 0 ) {
        return 0;
    }
    return array.reduce( (function( s, v ) {
        return v + s;
    }), 0 ) / array.length;
}

function isDOMElement( object:any ) {
    return object && object.tagName;
}

function isTouchIdentifierContainedInTouchEvent( newTouch:TouchEvent, touchIdentifier:number ) {
    for( let i = 0; i < newTouch.changedTouches.length; i++ ) {
        const touch = newTouch.changedTouches[ i ];
        if( touch.identifier === touchIdentifier ) {
            return true;
        }
    }
    return false;
}

function createDragEventFromTouch( targetElement:Element,
                                   e:TouchEvent,
                                   type:string,
                                   cancelable:boolean,
                                   window:Window,
                                   dataTransfer:DataTransfer,
                                   relatedTarget:Element = null ) {

    const touch:Touch = e.changedTouches[ 0 ];

    const dndEvent:DragEvent = <DragEvent>new Event( type, {
        bubbles: true,
        cancelable: cancelable
    } );

    // cast our polyfill
    (dndEvent as any).dataTransfer = <any>dataTransfer;
    (dndEvent as any).relatedTarget = relatedTarget;

    // set the coordinates
    (dndEvent as any).screenX = touch.screenX;
    (dndEvent as any).screenY = touch.screenY;
    (dndEvent as any).clientX = touch.clientX;
    (dndEvent as any).clientY = touch.clientY;
    (dndEvent as any).pageX = touch.pageX;
    (dndEvent as any).pageY = touch.pageY;

    const targetRect = targetElement.getBoundingClientRect();
    (dndEvent as any).offsetX = dndEvent.clientX - targetRect.left;
    (dndEvent as any).offsetY = dndEvent.clientY - targetRect.top;

    return dndEvent;
}

/**
 * Calc center of polygon spanned by multiple touches in page (full page size, with hidden scrollable area) coordinates
 * or in viewport (screen coordinates) coordinates.
 */
function updateCentroidCoordinatesOfTouchesIn( coordinateProp:string, event:TouchEvent, outPoint:Point ):void {
    const pageXs:Array<number> = [], pageYs:Array<number> = [];
    for( let i = 0; i < event.touches.length; i++ ) {
        const touch = event.touches[ i ];
        pageXs.push( touch[ coordinateProp + "X" ] );
        pageYs.push( touch[ coordinateProp + "Y" ] );
    }
    outPoint.x = average( pageXs );
    outPoint.y = average( pageYs );
}

function prepareNodeCopyAsDragImage( srcNode:HTMLElement, dstNode:HTMLElement ) {
    // Is this node an element?
    if( srcNode.nodeType === 1 ) {

        // Clone the style
        const cs = getComputedStyle( srcNode );
        for( let i = 0; i < cs.length; i++ ) {
            const csName = cs[ i ];
            dstNode.style.setProperty( csName, cs.getPropertyValue( csName ), cs.getPropertyPriority( csName ) );
        }

        // no interaction with the drag image, pls! this is also important to make the drag image transparent for hit-testing
        // hit testing is done in the drag and drop iteration to find the element the user currently is hovering over while dragging.
        // if pointer-events is not none or a browser does behave in an unexpected way than the hit test transparency on the drag image
        // will break
        dstNode.style.pointerEvents = "none";

        // Remove any potential conflict attributes
        dstNode.removeAttribute( "id" );
        dstNode.removeAttribute( "class" );
        dstNode.removeAttribute( "draggable" );
    }

    // Do the same for the children
    if( srcNode.hasChildNodes() ) {
        for( let i = 0; i < srcNode.childNodes.length; i++ ) {
            prepareNodeCopyAsDragImage( <HTMLElement>srcNode.childNodes[ i ], <HTMLElement>dstNode.childNodes[ i ] );
        }
    }
}

function createDragImage( sourceNode:HTMLElement ):HTMLElement {

    const dragImage = <HTMLElement>sourceNode.cloneNode( true );

    // this removes any id's and stuff that could interfere with drag and drop
    prepareNodeCopyAsDragImage( sourceNode, dragImage );

    // set layout styles for freely moving it around
    dragImage.style.position = "absolute";
    dragImage.style.left = "0px";
    dragImage.style.top = "0px";
    // on top of all
    dragImage.style.zIndex = "999999";

    // add polyfill class for default styling
    dragImage.classList.add( CLASS_DRAG_IMAGE );
    dragImage.classList.add( CLASS_DRAG_OPERATION_ICON );

    return dragImage;
}

function extractTransformStyles( sourceNode:HTMLElement ):string[] {

    return TRANSFORM_CSS_VENDOR_PREFIXES.map( function( prefix ) {

        let transform = sourceNode.style[ prefix + "transform" ];

        if( !transform || transform === "none" ) {
            return "";
        }

        // TODO what about translateX(x), translateY(x), translateZ(z), translate3d(x,y,z), matrix(*,*,*,*,x,y) ?

        // removes translate(x,y)
        return transform.replace( /translate\(\D*\d+[^,]*,\D*\d+[^,]*\)\s*/g, "" );
    } );
}

function translateDragImage( dragImage:HTMLElement, pnt:Point, originalTransforms:string[], offset?:Point, centerOnCoordinates = true ):void {

    let x = pnt.x, y = pnt.y;

    if( offset ) {
        x += offset.x;
        y += offset.y;
    }

    if( centerOnCoordinates ) {
        x -= (parseInt( <any>dragImage.offsetWidth, 10 ) / 2);
        y -= (parseInt( <any>dragImage.offsetHeight, 10 ) / 2);
    }

    // using translate3d for best performance
    const translate = "translate3d(" + x + "px," + y + "px, 0)";

    for( let i = 0; i < TRANSFORM_CSS_VENDOR_PREFIXES.length; i++ ) {
        const transformProp = TRANSFORM_CSS_VENDOR_PREFIXES[ i ] + "transform";
        dragImage.style[ transformProp ] = translate + " " + originalTransforms[ i ];
    }
}

/**
 * calculates the coordinates of the drag source and transitions the drag image to those coordinates.
 * the drag operation is finished after the transition has ended.
 */
function applyDragImageSnapback( sourceEl:HTMLElement, dragImage:HTMLElement, dragImageTransforms:string[], transitionEndCb:Function ):void {

    const cs = getComputedStyle( sourceEl );

    if( cs.visibility === "hidden" || cs.display === "none" ) {
        console.log( "dnd-poly: source node is not visible. skipping snapback transition." );
        // shortcut to end the drag operation
        transitionEndCb();
        return;
    }
    // add class containing transition rules
    dragImage.classList.add( CLASS_DRAG_IMAGE_SNAPBACK );

    const csDragImage = getComputedStyle( dragImage );
    const durationInS = parseFloat( csDragImage.transitionDuration );
    if( isNaN( durationInS ) || durationInS === 0 ) {
        console.log( "dnd-poly: no transition used - skipping snapback" );
        transitionEndCb();
        return;
    }

    console.log( "dnd-poly: starting dragimage snap back" );

    // calc source node position
    const rect = sourceEl.getBoundingClientRect();

    const pnt:Point = {
        x: rect.left,
        y: rect.top
    };

    // add scroll offset of document
    pnt.x += (document.body.scrollLeft || document.documentElement.scrollLeft);
    pnt.y += (document.body.scrollTop || document.documentElement.scrollTop);

    //TODO this sometimes fails.. find out when exactly and how to detect
    pnt.x -= parseInt( cs.marginLeft, 10 );
    pnt.y -= parseInt( cs.marginTop, 10 );

    const delayInS = parseFloat( csDragImage.transitionDelay );
    const durationInMs = Math.round( (durationInS + delayInS) * 1000 );

    // apply the translate
    translateDragImage( dragImage, pnt, dragImageTransforms, undefined, false );

    setTimeout( transitionEndCb, durationInMs );
}

//</editor-fold>

//<editor-fold desc="dnd spec util">

/**
 * Implements "6." in the processing steps defined for a dnd event
 * https://html.spec.whatwg.org/multipage/interaction.html#dragevent
 */
function determineDropEffect( effectAllowed:string, sourceNode:Element ) {

    // uninitialized
    if( !effectAllowed ) {

        // THIS IS SKIPPED SINCE SUPPORT IS ONLY AVAILABLE FOR DOM ELEMENTS
        //if( sourceNode.nodeType === 1 ) {
        //
        //return "move";
        //}

        // link
        if( sourceNode.nodeType === 3 && (<HTMLElement>sourceNode).tagName === "A" ) {
            return DROP_EFFECTS[ DROP_EFFECT.LINK ];
        }

        // copy
        return DROP_EFFECTS[ DROP_EFFECT.COPY ];
    }

    // none
    if( effectAllowed === ALLOWED_EFFECTS[ EFFECT_ALLOWED.NONE ] ) {
        return DROP_EFFECTS[ DROP_EFFECT.NONE ];
    }
    // copy or all
    if( effectAllowed.indexOf( ALLOWED_EFFECTS[ EFFECT_ALLOWED.COPY ] ) === 0 || effectAllowed === ALLOWED_EFFECTS[ EFFECT_ALLOWED.ALL ] ) {
        return DROP_EFFECTS[ DROP_EFFECT.COPY ];
    }
    // link
    if( effectAllowed.indexOf( ALLOWED_EFFECTS[ EFFECT_ALLOWED.LINK ] ) === 0 ) {
        return DROP_EFFECTS[ DROP_EFFECT.LINK ];
    }
    // move
    if( effectAllowed === ALLOWED_EFFECTS[ EFFECT_ALLOWED.MOVE ] ) {
        return DROP_EFFECTS[ DROP_EFFECT.MOVE ];
    }

    // copy
    return DROP_EFFECTS[ DROP_EFFECT.COPY ];
}

/**
 * Reference https://html.spec.whatwg.org/multipage/interaction.html#dndevents
 */
function dispatchDragEvent( dragEvent:string,
                            targetElement:Element,
                            touchEvent:TouchEvent,
                            dataStore:DragDataStore,
                            dataTransfer:DataTransfer,
                            cancelable = true,
                            relatedTarget:Element = null ):boolean {

    console.log( "dnd-poly: dispatching " + dragEvent );

    if( DEBUG ) {
        var debug_class = CLASS_PREFIX + "debug",
            debug_class_event_target = CLASS_PREFIX + "event-target",
            debug_class_event_related_target = CLASS_PREFIX + "event-related-target";
        targetElement.classList.add( debug_class );
        targetElement.classList.add( debug_class_event_target );
        if( relatedTarget ) {
            relatedTarget.classList.add( debug_class );
            relatedTarget.classList.add( debug_class_event_related_target );
        }
    }

    const leaveEvt = createDragEventFromTouch( targetElement, touchEvent, dragEvent, cancelable, document.defaultView, dataTransfer, relatedTarget );
    const cancelled = !targetElement.dispatchEvent( leaveEvt );

    dataStore._mode = DragDataStoreMode._DISCONNECTED;

    if( DEBUG ) {
        targetElement.classList.remove( debug_class_event_target );
        if( relatedTarget ) {
            relatedTarget.classList.remove( debug_class_event_related_target );
        }
    }

    return cancelled;
}

/**
 * according to https://html.spec.whatwg.org/multipage/interaction.html#drag-and-drop-processing-model
 */
function determineDragOperation( effectAllowed:string, dropEffect:string ):string {

    // unitialized or all
    if( !effectAllowed || effectAllowed === ALLOWED_EFFECTS[ 7 ] ) {
        return dropEffect;
    }

    if( dropEffect === DROP_EFFECTS[ DROP_EFFECT.COPY ] ) {
        if( effectAllowed.indexOf( DROP_EFFECTS[ DROP_EFFECT.COPY ] ) === 0 ) {
            return DROP_EFFECTS[ DROP_EFFECT.COPY ];
        }
    }
    else if( dropEffect === DROP_EFFECTS[ DROP_EFFECT.LINK ] ) {
        if( effectAllowed.indexOf( DROP_EFFECTS[ DROP_EFFECT.LINK ] ) === 0 || effectAllowed.indexOf( "Link" ) > -1 ) {
            return DROP_EFFECTS[ DROP_EFFECT.LINK ];
        }
    }
    else if( dropEffect === DROP_EFFECTS[ DROP_EFFECT.MOVE ] ) {
        if( effectAllowed.indexOf( DROP_EFFECTS[ DROP_EFFECT.MOVE ] ) === 0 || effectAllowed.indexOf( "Move" ) > -1 ) {
            return DROP_EFFECTS[ DROP_EFFECT.MOVE ];
        }
    }

    return DROP_EFFECTS[ DROP_EFFECT.NONE ];
}

function onDelayTouchstart( evt:TouchEvent ) {
    const el = evt.target;

    const heldItem = () => {
        end.off();
        cancel.off();
        scroll.off();
        onTouchstart( evt );
    };

    const onReleasedItem = () => {
        end.off();
        cancel.off();
        scroll.off();
        clearTimeout( timer );
    };

    const timer = setTimeout( heldItem, config.holdToDrag );

    const end = onEvt( el, "touchend", onReleasedItem, this );
    const cancel = onEvt( el, "touchcancel", onReleasedItem, this );
    const scroll = onEvt( window, "scroll", onReleasedItem, this );
}

function onEvt( el:EventTarget, event:string, handler:() => any, context:any ) {
    if( context ) {
        handler = handler.bind( context );
    }

    el.addEventListener( event, handler );

    return {
        off() {
            return el.removeEventListener( event, handler );
        }
    };
=======
    return true;
>>>>>>> 2b7ac0a2
}

//</editor-fold><|MERGE_RESOLUTION|>--- conflicted
+++ resolved
@@ -1,109 +1,7 @@
-<<<<<<< HEAD
-// debug mode, which will highlight drop target, immediate user selection and events fired as you interact.
-const DEBUG = false;
-
-//<editor-fold desc="feature detection">
-
-interface DetectedFeatures {
-    draggable:boolean;
-    dragEvents:boolean;
-    touchEvents:boolean;
-    userAgentSupportingNativeDnD:boolean;
-}
-
-function detectFeatures():DetectedFeatures {
-
-    let features:DetectedFeatures = {
-        dragEvents: ("ondragstart" in document.documentElement),
-        draggable: ("draggable" in document.documentElement),
-        touchEvents: ("ontouchstart" in document.documentElement),
-        userAgentSupportingNativeDnD: undefined
-    };
-
-    const isBlinkEngine = !!((<any>window).chrome) || /chrome/i.test( navigator.userAgent );
-
-    features.userAgentSupportingNativeDnD = !(
-        // if is mobile safari or android browser -> no native dnd
-        (/iPad|iPhone|iPod|Android/.test( navigator.userAgent ))
-        || // OR
-        //if is blink(chrome/opera) with touch events enabled -> no native dnd
-        (isBlinkEngine && features.touchEvents)
-    );
-
-    if( DEBUG ) {
-        Object.keys( features ).forEach( function( key ) {
-            console.log( "dnd-poly: detected feature '" + key + " = " + features[ key ] + "'" );
-        } );
-    }
-
-    return features;
-}
-
-let supportsPassive:boolean;
-
-function supportsPassiveEventListener():boolean {
-
-    let supportsPassiveEventListeners = false;
-
-    // reference https://github.com/WICG/EventListenerOptions/blob/gh-pages/explainer.md
-    try {
-        let opts = Object.defineProperty( {}, "passive", {
-            get: function() {
-                supportsPassiveEventListeners = true;
-            }
-        } );
-        window.addEventListener( "test", null, opts );
-    }
-        // tslint:disable-next-line:no-empty
-    catch( e ) {
-    }
-
-    return supportsPassiveEventListeners;
-}
-
-//</editor-fold>
-
-//<editor-fold desc="public api">
-
-// function signature for the dragImageTranslateOverride hook
-export type DragImageTranslateOverrideFn = (// corresponding touchmove event
-    event:TouchEvent,
-    // the processed touch event viewport coordinates
-    hoverCoordinates:Point,
-    // the element under the calculated touch coordinates
-    hoveredElement:HTMLElement,
-    // callback for updating the drag image offset
-    translateDragImageFn:( offsetX:number, offsetY:number ) => void ) => void;
-
-export interface Config {
-    // flag to force the polyfill being applied and not rely on internal feature detection
-    forceApply?:boolean;
-    // useful for when you want the default drag image but still want to apply
-    // some static offset from touch coordinates to drag image coordinates
-    // defaults to (0,0)
-    dragImageOffset?:Point;
-    // if the dragImage shall be centered on the touch coordinates
-    // defaults to false
-    dragImageCenterOnTouch?:boolean;
-    // the drag and drop operation involves some processing. here you can specify in what interval this processing takes place.
-    // defaults to 150ms
-    iterationInterval?:number;
-    // hook for custom logic that decides if a drag operation should start
-    dragStartConditionOverride?:( event:TouchEvent ) => boolean;
-    // hook for custom logic that can manipulate the drag image translate offset
-    dragImageTranslateOverride?:DragImageTranslateOverrideFn;
-    // hook for custom logic that can override the default action based on the original touch event when the drag never started
-    // be sure to call event.preventDefault() if handling the default action in the override to prevent the browser default.
-    defaultActionOverride?:( event:TouchEvent ) => void;
-    // Drag action delay on touch devices ("hold to drag" functionality, useful for scrolling draggable items). Defaults to no delay.
-    holdToDrag?:number;
-}
-=======
 import { addDocumentListener, createDragImage, onEvt, Point } from "./internal/dom-utils";
 import { DragOperationController, DragOperationState } from "./internal/drag-operation-controller";
 import { tryFindDraggableTarget } from "./internal/drag-utils";
 import { detectFeatures } from "./internal/feature-detection";
->>>>>>> 2b7ac0a2
 
 // default config
 const config:Config = {
@@ -113,53 +11,7 @@
     elementFromPoint: function( x, y ) { return document.elementFromPoint( x, y ); }
 };
 
-<<<<<<< HEAD
-export function polyfill( override?:Config ):boolean {
-
-    if( override ) {
-        // overwrite default config with user config
-        Object.keys( override ).forEach( function( key ) {
-            config[ key ] = override[ key ];
-        } );
-    }
-
-    // only do feature detection when config does not force apply the polyfill
-    if( !config.forceApply ) {
-
-        // feature/browser detection
-        const detectedFeatures = detectFeatures();
-
-        // check if native drag and drop support is there
-        if( detectedFeatures.userAgentSupportingNativeDnD
-            && detectedFeatures.draggable
-            && detectedFeatures.dragEvents ) {
-            // no polyfilling required
-            return false;
-        }
-    }
-
-    console.log( "dnd-poly: Applying mobile drag and drop polyfill." );
-
-    supportsPassive = supportsPassiveEventListener();
-
-    // add listeners suitable for detecting a potential drag operation
-    if( config.holdToDrag ) {
-        addDocumentListener( "touchstart", onDelayTouchstart, false );
-    } else {
-        addDocumentListener( "touchstart", onTouchstart, false );
-    }
-
-    return true;
-}
-
-//</editor-fold>
-
-//<editor-fold desc="drag operation start/end">
-
-// reference the currently active drag operation
-=======
 // reference to the currently active drag operation
->>>>>>> 2b7ac0a2
 let activeDragOperation:DragOperationController;
 
 /**
@@ -178,28 +30,17 @@
         return;
     }
 
-<<<<<<< HEAD
-    let dragTarget = tryFindDraggableTarget( e );
-=======
     let dragTarget = config.tryFindDraggableTarget( e );
->>>>>>> 2b7ac0a2
 
     // If there is no such element, then nothing is being dragged; abort these
     // steps, the drag-and-drop operation is never started.
     if( !dragTarget ) {
-<<<<<<< HEAD
-=======
         console.log("dnd-poly: no draggable at touchstart coordinates");
->>>>>>> 2b7ac0a2
         return;
     }
 
     try {
-<<<<<<< HEAD
-        activeDragOperation = new DragOperationController( e, config, <HTMLElement>dragTarget, dragOperationEnded );
-=======
         activeDragOperation = new DragOperationController( e, config, dragTarget as HTMLElement, dragOperationEnded );
->>>>>>> 2b7ac0a2
     }
     catch( err ) {
         dragOperationEnded( config, e, DragOperationState.CANCELLED );
@@ -208,16 +49,9 @@
     }
 }
 
-<<<<<<< HEAD
-/**
- * Search for a possible draggable item upon an event that can initialize a drag operation.
- */
-function tryFindDraggableTarget( event:TouchEvent ):Element {
-=======
 function onDelayTouchstart( evt:TouchEvent ) {
 
     console.log("dnd-poly: setup delayed dragstart..");
->>>>>>> 2b7ac0a2
 
     const el = evt.target;
 
@@ -225,16 +59,6 @@
 
         console.log("dnd-poly: starting delayed drag..");
 
-<<<<<<< HEAD
-    do {
-        if( el.draggable === false ) {
-            continue;
-        }
-        if( el.getAttribute && el.getAttribute( "draggable" ) === "true" ) {
-            return el;
-        }
-    } while( (el = <HTMLElement>el.parentNode) && el !== document.body );
-=======
         end.off();
         cancel.off();
         scroll.off();
@@ -258,7 +82,6 @@
     // scroll events don't bubble, only way to listen to scroll events
     // that are about to happen in nested scrollables is by listening in capture phase
     const scroll = onEvt( window, "scroll", onReleasedItem, true );
->>>>>>> 2b7ac0a2
 }
 
 /**
@@ -295,82 +118,7 @@
     activeDragOperation = null;
 }
 
-<<<<<<< HEAD
-//</editor-fold>
-
-//<editor-fold desc="drag operation">
-
-/**
- * For tracking the different states of a drag operation.
- */
-const enum DragOperationState {
-    // initial state of a controller, if no movement is detected the operation ends with this state
-    POTENTIAL,
-    // after movement is detected the drag operation starts and keeps this state until it ends
-    STARTED,
-    // when the drag operation ended normally
-    ENDED,
-    // when the drag operation ended with a cancelled input event
-    CANCELLED
-}
-
-// contains all possible values of the effectAllowed property
-const enum EFFECT_ALLOWED {
-    NONE = 0,
-    COPY = 1,
-    COPY_LINK = 2,
-    COPY_MOVE = 3,
-    LINK = 4,
-    LINK_MOVE = 5,
-    MOVE = 6,
-    ALL = 7
-}
-
-const ALLOWED_EFFECTS = [ "none", "copy", "copyLink", "copyMove", "link", "linkMove", "move", "all" ];
-
-// contains all possible values of the dropEffect property
-const enum DROP_EFFECT {
-    NONE = 0,
-    COPY = 1,
-    MOVE = 2,
-    LINK = 3,
-}
-
-const DROP_EFFECTS = [ "none", "copy", "move", "link" ];
-
-// cross-browser css transform property prefixes
-const TRANSFORM_CSS_VENDOR_PREFIXES = [ "", "-webkit-" ];
-// css classes
-const CLASS_PREFIX = "dnd-poly-";
-const CLASS_DRAG_IMAGE = CLASS_PREFIX + "drag-image";
-const CLASS_DRAG_IMAGE_SNAPBACK = CLASS_PREFIX + "snapback";
-const CLASS_DRAG_OPERATION_ICON = CLASS_PREFIX + "icon";
-
-/**
- * Aims to implement the HTML5 d'n'd spec (https://html.spec.whatwg.org/multipage/interaction.html#dnd) as close as it can get.
- * Note that all props that are private should start with an underscore to enable better minification.
- *
- * TODO remove lengthy spec comments in favor of short references to the spec
- */
-class DragOperationController {
-
-    private _dragOperationState:DragOperationState = DragOperationState.POTENTIAL;
-
-    private _dragImage:HTMLElement;
-    private _dragImageTransforms:string[];
-    private _dragImagePageCoordinates:Point; // the current page coordinates of the dragImage
-    private _dragImageOffset:Point; // offset of the drag image relative to the coordinates
-
-    private _currentHotspotCoordinates:Point;    // the point relative to viewport for determining the immediate user selection
-
-    private _immediateUserSelection:HTMLElement = null;  // the element the user currently hovers while dragging
-    private _currentDropTarget:HTMLElement = null;   // the element that was selected as a valid drop target by the d'n'd operation
-
-    private _dragDataStore:DragDataStore;
-    private _dataTransfer:DataTransfer;
-=======
 //<editor-fold desc="public api">
->>>>>>> 2b7ac0a2
 
 export { Point } from "./internal/dom-utils";
 
@@ -386,24 +134,6 @@
 
 export interface Config {
 
-<<<<<<< HEAD
-    constructor( private _initialEvent:TouchEvent,
-                 private _config:Config,
-                 private _sourceNode:HTMLElement,
-                 private _dragOperationEndedCb:( config:Config, event:TouchEvent, state:DragOperationState ) => void ) {
-
-        console.log( "dnd-poly: setting up potential drag operation.." );
-
-        this._lastTouchEvent = _initialEvent;
-        this._initialTouch = _initialEvent.changedTouches[ 0 ];
-
-        // create bound event listeners
-        this._touchMoveHandler = this._onTouchMove.bind( this );
-        this._touchEndOrCancelHandler = this._onTouchEndOrCancel.bind( this );
-        addDocumentListener( "touchmove", this._touchMoveHandler, false );
-        addDocumentListener( "touchend", this._touchEndOrCancelHandler, false );
-        addDocumentListener( "touchcancel", this._touchEndOrCancelHandler, false );
-=======
     // flag to force the polyfill being applied and not rely on internal feature detection
     forceApply?:boolean;
 
@@ -419,7 +149,6 @@
     // the drag and drop operation involves some processing. here you can specify in what interval this processing takes place.
     // defaults to 150ms
     iterationInterval?:number;
->>>>>>> 2b7ac0a2
 
     // hook for custom logic that decides if a drag operation should start
     dragStartConditionOverride?:( event:TouchEvent ) => boolean;
@@ -454,285 +183,12 @@
         } );
     }
 
-<<<<<<< HEAD
-    //<editor-fold desc="setup/teardown">
-
-    /**
-     * Setup dragImage, input listeners and the drag
-     * and drop process model iteration interval.
-     */
-    private _setup():boolean {
-        console.log( "dnd-poly: starting drag and drop operation" );
-
-        this._dragOperationState = DragOperationState.STARTED;
-
-        this._currentDragOperation = DROP_EFFECTS[ DROP_EFFECT.NONE ];
-
-        this._dragDataStore = {
-            _data: {},
-            _effectAllowed: undefined,
-            _mode: DragDataStoreMode.PROTECTED,
-            _types: [],
-        };
-
-        this._currentHotspotCoordinates = {
-            x: null,
-            y: null
-        };
-
-        this._dragImagePageCoordinates = {
-            x: null,
-            y: null
-        };
-
-        let dragImageSrc:HTMLElement = this._sourceNode;
-
-        this._dataTransfer = new DataTransfer( this._dragDataStore, ( element:HTMLElement, x:number, y:number ) => {
-=======
     // only do feature detection when config does not force apply the polyfill
     if( !config.forceApply ) {
->>>>>>> 2b7ac0a2
 
         // feature/browser detection
         const detectedFeatures = detectFeatures();
 
-<<<<<<< HEAD
-            if( typeof x === "number" || typeof y === "number" ) {
-                this._dragImageOffset = {
-                    x: x || 0,
-                    y: y || 0
-                };
-            }
-        } );
-
-        // 9. Fire a DND event named dragstart at the source node.
-        this._dragDataStore._mode = DragDataStoreMode.READWRITE;
-        this._dataTransfer.dropEffect = DROP_EFFECTS[ DROP_EFFECT.NONE ];
-        if( dispatchDragEvent( "dragstart", this._sourceNode, this._lastTouchEvent, this._dragDataStore, this._dataTransfer ) ) {
-            console.log( "dnd-poly: dragstart cancelled" );
-            // dragstart has been prevented -> cancel d'n'd
-            this._dragOperationState = DragOperationState.CANCELLED;
-            this._cleanup();
-            return false;
-        }
-
-        updateCentroidCoordinatesOfTouchesIn( "page", this._lastTouchEvent, this._dragImagePageCoordinates );
-        this._dragImage = createDragImage( dragImageSrc );
-        this._dragImageTransforms = extractTransformStyles( this._dragImage );
-
-        if( !this._dragImageOffset ) {
-
-            // apply specific offset
-            if( this._config.dragImageOffset ) {
-
-                this._dragImageOffset = {
-                    x: this._config.dragImageOffset.x,
-                    y: this._config.dragImageOffset.y
-                };
-            }
-            // center drag image on touch coordinates
-            else if( this._config.dragImageCenterOnTouch ) {
-
-                const cs = getComputedStyle( dragImageSrc );
-                this._dragImageOffset = {
-                    x: 0 - parseInt( cs.marginLeft, 10 ),
-                    y: 0 - parseInt( cs.marginTop, 10 )
-                };
-            }
-            // by default initialize drag image offset the same as desktop
-            else {
-
-                const targetRect = dragImageSrc.getBoundingClientRect();
-                const cs = getComputedStyle( dragImageSrc );
-                this._dragImageOffset = {
-                    x: targetRect.left - this._initialTouch.clientX - parseInt( cs.marginLeft, 10 ) + targetRect.width / 2,
-                    y: targetRect.top - this._initialTouch.clientY - parseInt( cs.marginTop, 10 ) + targetRect.height / 2
-                };
-            }
-        }
-
-        translateDragImage( this._dragImage, this._dragImagePageCoordinates, this._dragImageTransforms, this._dragImageOffset, this._config.dragImageCenterOnTouch );
-        document.body.appendChild( this._dragImage );
-
-        // 10. Initiate the drag-and-drop operation in a manner consistent with platform conventions, and as described below.
-        this._iterationIntervalId = setInterval( () => {
-
-            // If the user agent is still performing the previous iteration of the sequence (if any) when the next iteration becomes due,
-            // abort these steps for this iteration (effectively "skipping missed frames" of the drag-and-drop operation).
-            if( this._iterationLock ) {
-                console.log( "dnd-poly: iteration skipped because previous iteration hast not yet finished." );
-                return;
-            }
-            this._iterationLock = true;
-
-            this._dragAndDropProcessModelIteration();
-
-            this._iterationLock = false;
-        }, this._config.iterationInterval );
-
-        return true;
-    }
-
-    private _cleanup() {
-
-        console.log( "dnd-poly: cleanup" );
-
-        if( this._iterationIntervalId ) {
-            clearInterval( this._iterationIntervalId );
-            this._iterationIntervalId = null;
-        }
-
-        removeDocumentListener( "touchmove", this._touchMoveHandler );
-        removeDocumentListener( "touchend", this._touchEndOrCancelHandler );
-        removeDocumentListener( "touchcancel", this._touchEndOrCancelHandler );
-
-        if( this._dragImage ) {
-            this._dragImage.parentNode.removeChild( this._dragImage );
-            this._dragImage = null;
-        }
-
-        this._dragOperationEndedCb( this._config, this._lastTouchEvent, this._dragOperationState );
-    }
-
-    //</editor-fold>
-
-    //<editor-fold desc="touch handlers">
-
-    private _onTouchMove( event:TouchEvent ) {
-
-        // filter unrelated touches
-        if( isTouchIdentifierContainedInTouchEvent( event, this._initialTouch.identifier ) === false ) {
-            return;
-        }
-
-        // update the reference to the last received touch event
-        this._lastTouchEvent = event;
-
-        // drag operation did not start yet but on movement it should start
-        if( this._dragOperationState === DragOperationState.POTENTIAL ) {
-
-            let startDrag:boolean;
-
-            // is a lifecycle hook present?
-            if( this._config.dragStartConditionOverride ) {
-
-                try {
-                    startDrag = this._config.dragStartConditionOverride( event );
-                }
-                catch( e ) {
-                    console.error( "dnd-poly: error in dragStartConditionOverride hook: " + e );
-                    startDrag = false;
-                }
-            }
-            else {
-
-                // by default only allow a single moving finger to initiate a drag operation
-                startDrag = (event.touches.length === 1);
-            }
-
-            if( !startDrag ) {
-
-                this._cleanup();
-                return;
-            }
-
-            // setup will return true when drag operation starts
-            if( this._setup() === true ) {
-
-                // prevent scrolling when drag operation starts
-                this._initialEvent.preventDefault();
-                event.preventDefault();
-            }
-
-            return;
-        }
-
-        console.log( "dnd-poly: moving draggable.." );
-
-        // we emulate d'n'd so we dont want any defaults to apply
-        event.preventDefault();
-
-        // populate shared coordinates from touch event
-        updateCentroidCoordinatesOfTouchesIn( "client", event, this._currentHotspotCoordinates );
-        updateCentroidCoordinatesOfTouchesIn( "page", event, this._dragImagePageCoordinates );
-
-        if( this._config.dragImageTranslateOverride ) {
-
-            try {
-
-                let handledDragImageTranslate = false;
-
-                this._config.dragImageTranslateOverride(
-                    event,
-                    {
-                        x: this._currentHotspotCoordinates.x,
-                        y: this._currentHotspotCoordinates.y
-                    },
-                    this._immediateUserSelection,
-                    ( offsetX:number, offsetY:number ) => {
-
-                        // preventing translation of drag image when there was a drag operation cleanup meanwhile
-                        if( !this._dragImage ) {
-                            return;
-                        }
-
-                        handledDragImageTranslate = true;
-
-                        this._currentHotspotCoordinates.x += offsetX;
-                        this._currentHotspotCoordinates.y += offsetY;
-                        this._dragImagePageCoordinates.x += offsetX;
-                        this._dragImagePageCoordinates.y += offsetY;
-
-                        translateDragImage(
-                            this._dragImage,
-                            this._dragImagePageCoordinates,
-                            this._dragImageTransforms,
-                            this._dragImageOffset,
-                            this._config.dragImageCenterOnTouch
-                        );
-                    }
-                );
-
-                if( handledDragImageTranslate ) {
-                    return;
-                }
-            }
-            catch( e ) {
-                console.log( "dnd-poly: error in dragImageTranslateOverride hook: " + e );
-            }
-        }
-
-        translateDragImage( this._dragImage, this._dragImagePageCoordinates, this._dragImageTransforms, this._dragImageOffset, this._config.dragImageCenterOnTouch );
-    }
-
-    private _onTouchEndOrCancel( event:TouchEvent ) {
-
-        // filter unrelated touches
-        if( isTouchIdentifierContainedInTouchEvent( event, this._initialTouch.identifier ) === false ) {
-            return;
-        }
-
-        // let the dragImageTranslateOverride know that its over
-        if( this._config.dragImageTranslateOverride ) {
-            try {
-                /* tslint:disable */
-                this._config.dragImageTranslateOverride( undefined, undefined, undefined, function() {
-                } );
-            }
-            catch( e ) {
-                console.log( "dnd-poly: error in dragImageTranslateOverride hook: " + e );
-            }
-        }
-
-        // drag operation did not even start
-        if( this._dragOperationState === DragOperationState.POTENTIAL ) {
-            this._cleanup();
-            return;
-        }
-
-        // we emulate d'n'd so we dont want any defaults to apply
-        event.preventDefault();
-=======
         // if( DEBUG ) {
         //     Object.keys( detectedFeatures ).forEach( function( key ) {
         //         console.log( "dnd-poly: detected feature '" + key + " = " + detectedFeatures[ key ] + "'" );
@@ -749,7 +205,6 @@
     }
 
     console.log( "dnd-poly: Applying mobile drag and drop polyfill." );
->>>>>>> 2b7ac0a2
 
     // add listeners suitable for detecting a potential drag operation
     if( config.holdToDrag ) {
@@ -759,912 +214,7 @@
         addDocumentListener( "touchstart", onTouchstart, false );
     }
 
-<<<<<<< HEAD
-    //</editor-fold>
-
-    //<editor-fold desc="dnd spec logic">
-
-    /**
-     * according to https://html.spec.whatwg.org/multipage/interaction.html#drag-and-drop-processing-model
-     */
-    private _dragAndDropProcessModelIteration():void {
-
-        if( DEBUG ) {
-            var debug_class = CLASS_PREFIX + "debug",
-                debug_class_user_selection = CLASS_PREFIX + "immediate-user-selection",
-                debug_class_drop_target = CLASS_PREFIX + "current-drop-target";
-        }
-
-        const previousDragOperation = this._currentDragOperation;
-
-        // Fire a DND event named drag event at the source node.
-        this._dragDataStore._mode = DragDataStoreMode.PROTECTED;
-        this._dataTransfer.dropEffect = DROP_EFFECTS[ DROP_EFFECT.NONE ];
-        const dragCancelled = dispatchDragEvent( "drag", this._sourceNode, this._lastTouchEvent, this._dragDataStore, this._dataTransfer );
-        if( dragCancelled ) {
-            console.log( "dnd-poly: drag event cancelled." );
-            // If this event is canceled, the user agent must set the current drag operation to "none" (no drag operation).
-            this._currentDragOperation = DROP_EFFECTS[ DROP_EFFECT.NONE ];
-        }
-
-        // Otherwise, if the user ended the drag-and-drop operation (e.g. by releasing the mouse button in a mouse-driven drag-and-drop interface),
-        // or if the drag event was canceled, then this will be the last iteration.
-        if( dragCancelled || this._dragOperationState === DragOperationState.ENDED || this._dragOperationState === DragOperationState.CANCELLED ) {
-
-            const dragFailed = this._dragOperationEnded( this._dragOperationState );
-
-            // if drag failed transition snap back
-            if( dragFailed ) {
-
-                applyDragImageSnapback( this._sourceNode, this._dragImage, this._dragImageTransforms, () => {
-                    this._finishDragOperation();
-                } );
-                return;
-            }
-
-            // Otherwise immediately
-            // Fire a DND event named dragend at the source node.
-            this._finishDragOperation();
-            return;
-        }
-
-        // If the drag event was not canceled and the user has not ended the drag-and-drop operation,
-        // check the state of the drag-and-drop operation, as follows:
-        const newUserSelection:HTMLElement = <HTMLElement>document.elementFromPoint( this._currentHotspotCoordinates.x, this._currentHotspotCoordinates.y );
-
-        console.log( "dnd-poly: new immediate user selection is: " + newUserSelection );
-
-        const previousTargetElement = this._currentDropTarget;
-
-        // If the user is indicating a different immediate user selection than during the last iteration (or if this is the first iteration),
-        // and if this immediate user selection is not the same as the current target element,
-        // then fire a DND event named dragexit at the current target element,
-        // and then update the current target element as follows:
-        if( newUserSelection !== this._immediateUserSelection && newUserSelection !== this._currentDropTarget ) {
-
-            if( DEBUG ) {
-
-                if( this._immediateUserSelection ) {
-                    this._immediateUserSelection.classList.remove( debug_class_user_selection );
-                }
-
-                if( newUserSelection ) {
-                    newUserSelection.classList.add( debug_class );
-                    newUserSelection.classList.add( debug_class_user_selection );
-                }
-            }
-
-            this._immediateUserSelection = newUserSelection;
-
-            if( this._currentDropTarget !== null ) {
-                this._dragDataStore._mode = DragDataStoreMode.PROTECTED;
-                this._dataTransfer.dropEffect = DROP_EFFECTS[ DROP_EFFECT.NONE ];
-                dispatchDragEvent( "dragexit", this._currentDropTarget, this._lastTouchEvent, this._dragDataStore, this._dataTransfer, false );
-            }
-
-            // If the new immediate user selection is null
-            if( this._immediateUserSelection === null ) {
-                //Set the current target element to null also.
-                this._currentDropTarget = this._immediateUserSelection;
-
-                console.log( "dnd-poly: current drop target changed to null" );
-            }
-            // THIS IS SKIPPED SINCE SUPPORT IS ONLY AVAILABLE FOR DOM ELEMENTS
-            // If the new immediate user selection is in a non-DOM document or application
-            // else if() {
-            //      Set the current target element to the immediate user selection.
-            //      this.currentDropTarget = this.immediateUserSelection;
-            //      return;
-            // }
-            // Otherwise
-            else {
-                // Fire a DND event named dragenter at the immediate user selection.
-                //the polyfill cannot determine if a handler even exists as browsers do to silently
-                // allow drop when no listener existed, so this event MUST be handled by the client
-                this._dragDataStore._mode = DragDataStoreMode.PROTECTED;
-                this._dataTransfer.dropEffect = determineDropEffect( this._dragDataStore._effectAllowed, this._sourceNode );
-                if( dispatchDragEvent( "dragenter", this._immediateUserSelection, this._lastTouchEvent, this._dragDataStore, this._dataTransfer ) ) {
-                    console.log( "dnd-poly: dragenter default prevented" );
-                    // If the event is canceled, then set the current target element to the immediate user selection.
-                    this._currentDropTarget = this._immediateUserSelection;
-                    this._currentDragOperation = determineDragOperation( this._dataTransfer.effectAllowed, this._dataTransfer.dropEffect );
-                }
-                // Otherwise, run the appropriate step from the following list:
-                else {
-
-                    // NO DROPZONE SUPPORT SINCE NATIVE IMPLEMENTATIONS IN BROWSERS ALSO DO NOT
-                    //console.log( "dnd-poly: dragenter not prevented, searching for dropzone.." );
-                    //var newTarget = DragOperationController.FindDropzoneElement( this.immediateUserSelection );
-
-                    // THIS IS SKIPPED SINCE SUPPORT IS ONLY AVAILABLE FOR DOM ELEMENTS
-                    // If the current target element is a text field (e.g. textarea, or an input element whose type attribute is in the Text state) or an
-                    // editable element, and the drag data store item list has an item with the drag data item type string "text/plain" and the drag data
-                    // item kind Plain Unicode string
-                    //if( ElementIsTextDropzone( this.immediateUserSelection, this.dragDataStore ) ) {
-                    //Set the current target element to the immediate user selection anyway.
-                    //this.currentDropTarget = this.immediateUserSelection;
-                    //}
-                    //else
-                    // If the current target element is an element with a dropzone attribute that matches the drag data store
-                    //if( newTarget === this.immediateUserSelection &&
-                    //    DragOperationController.GetOperationForMatchingDropzone( this.immediateUserSelection, this.dragDataStore ) !== "none" ) {
-                    // Set the current target element to the immediate user selection anyway.
-                    //    this.currentDropTarget = this.immediateUserSelection;
-                    //}
-                    // If the immediate user selection is an element that itself has an ancestor element
-                    // with a dropzone attribute that matches the drag data store
-                    // NO DROPZONE SUPPORT SINCE NATIVE IMPLEMENTATIONS IN BROWSERS ALSO DO NOT
-                    //else if( newTarget !== null && DragOperationController.GetOperationForMatchingDropzone( newTarget, this.dragDataStore ) ) {
-
-                    // If the immediate user selection is new target, then leave the current target element unchanged.
-
-                    // Otherwise, fire a DND event named dragenter at new target, with the current target element
-                    // as the specific related target. Then, set the current target element to new target,
-                    // regardless of whether that event was canceled or not.
-                    //this.dragenter( newTarget, this.currentDropTarget );
-                    //this.currentDropTarget = newTarget;
-                    //}
-                    // If the current target element is not the body element
-                    //else
-                    if( this._immediateUserSelection !== document.body ) {
-                        // Fire a DND event named dragenter at the body element, and set the current target element to the body element, regardless of
-                        // whether that event was canceled or not.
-                        // Note: If the body element is null, then the event will be fired at the Document object (as
-                        // required by the definition of the body element), but the current target element would be set to null, not the Document object.
-
-                        // We do not listen to what the spec says here because this results in doubled events on the body/document because if the first one
-                        // was not cancelled it will have bubbled up to the body already ;)
-                        //  this.dragenter( window.document.body );
-                        this._currentDropTarget = document.body;
-                    }
-                    // Otherwise
-                    //else {
-                    // leave the current drop target unchanged
-                    //}
-                }
-            }
-        }
-
-        // If the previous step caused the current target element to change,
-        // and if the previous target element was not null or a part of a non-DOM document,
-        // then fire a DND event named dragleave at the previous target element.
-        if( previousTargetElement !== this._currentDropTarget && (isDOMElement( previousTargetElement )) ) {
-
-            if( DEBUG ) {
-                previousTargetElement.classList.remove( debug_class_drop_target );
-            }
-
-            console.log( "dnd-poly: current drop target changed." );
-
-            this._dragDataStore._mode = DragDataStoreMode.PROTECTED;
-            this._dataTransfer.dropEffect = DROP_EFFECTS[ DROP_EFFECT.NONE ];
-            dispatchDragEvent( "dragleave", previousTargetElement, this._lastTouchEvent, this._dragDataStore, this._dataTransfer, false, this._currentDropTarget );
-        }
-
-        // If the current target element is a DOM element, then fire a DND event named dragover at this current target element.
-        if( isDOMElement( this._currentDropTarget ) ) {
-
-            if( DEBUG ) {
-                this._currentDropTarget.classList.add( debug_class );
-                this._currentDropTarget.classList.add( debug_class_drop_target );
-            }
-
-            // If the dragover event is not canceled, run the appropriate step from the following list:
-            this._dragDataStore._mode = DragDataStoreMode.PROTECTED;
-            this._dataTransfer.dropEffect = determineDropEffect( this._dragDataStore._effectAllowed, this._sourceNode );
-            if( dispatchDragEvent( "dragover", this._currentDropTarget, this._lastTouchEvent, this._dragDataStore, this._dataTransfer ) === false ) {
-
-                console.log( "dnd-poly: dragover not prevented on possible drop-target." );
-                // NO DROPZONE SUPPORT SINCE NATIVE IMPLEMENTATIONS IN BROWSERS ALSO DO NOT
-
-                // THIS IS SKIPPED SINCE SUPPORT IS ONLY AVAILABLE FOR DOM ELEMENTS
-                // If the current target element is a text field (e.g. textarea, or an input element whose type attribute is in the Text state) or
-                // an editable element, and the drag data store item list has an item with the drag data item type string "text/plain" and the drag
-                // data item kind Plain Unicode string
-                //if( ElementIsTextDropzone( this.currentDropTarget, this.dragDataStore ) ) {
-                // Set the current drag operation to either "copy" or "move", as appropriate given the platform conventions.
-                //this.currentDragOperation = "copy"; //or move. spec says its platform specific behaviour.
-                //}
-                //else {
-                // If the current target element is an element with a dropzone attribute that matches the drag data store
-                //this.currentDragOperation = DragOperationController.GetOperationForMatchingDropzone( this.currentDropTarget, this.dragDataStore );
-                //}
-                // when dragover is not prevented and no dropzones are there, no drag operation
-                this._currentDragOperation = DROP_EFFECTS[ DROP_EFFECT.NONE ];
-            }
-            // Otherwise (if the dragover event is canceled), set the current drag operation based on the values of the effectAllowed and
-            // dropEffect attributes of the DragEvent object's dataTransfer object as they stood after the event dispatch finished
-            else {
-
-                console.log( "dnd-poly: dragover prevented." );
-
-                this._currentDragOperation = determineDragOperation( this._dataTransfer.effectAllowed, this._dataTransfer.dropEffect );
-            }
-        }
-
-        console.log( "dnd-poly: d'n'd iteration ended. current drag operation: " + this._currentDragOperation );
-
-        // THIS IS SKIPPED SINCE SUPPORT IS ONLY AVAILABLE FOR DOM ELEMENTS
-        // Otherwise, if the current target element is not a DOM element, use platform-specific mechanisms to determine what drag operation is
-        // being performed (none, copy, link, or move), and set the current drag operation accordingly.
-
-        //Update the drag feedback (e.g. the mouse cursor) to match the current drag operation, as follows:
-        // ---------------------------------------------------------------------------------------------------------
-        // Drag operation   |	Feedback
-        // "copy"	        |  Data will be copied if dropped here.
-        // "link"	        |  Data will be linked if dropped here.
-        // "move"	        |  Data will be moved if dropped here.
-        // "none"	        |  No operation allowed, dropping here will cancel the drag-and-drop operation.
-        // ---------------------------------------------------------------------------------------------------------
-
-        if( previousDragOperation !== this._currentDragOperation ) {
-            this._dragImage.classList.remove( CLASS_PREFIX + previousDragOperation );
-        }
-
-        const currentDragOperationClass = CLASS_PREFIX + this._currentDragOperation;
-
-        if( this._dragImage.classList.contains( currentDragOperationClass ) === false ) {
-            this._dragImage.classList.add( currentDragOperationClass );
-        }
-    }
-
-    /**
-     * according to https://html.spec.whatwg.org/multipage/interaction.html#drag-and-drop-processing-model
-     */
-    private _dragOperationEnded( state:DragOperationState ):boolean {
-
-        console.log( "dnd-poly: drag operation end detected with " + this._currentDragOperation );
-
-        if( DEBUG ) {
-
-            var debug_class_user_selection = CLASS_PREFIX + "immediate-user-selection",
-                debug_class_drop_target = CLASS_PREFIX + "current-drop-target";
-
-            if( this._currentDropTarget ) {
-                this._currentDropTarget.classList.remove( debug_class_drop_target );
-
-            }
-            if( this._immediateUserSelection ) {
-                this._immediateUserSelection.classList.remove( debug_class_user_selection );
-            }
-        }
-
-        //var dropped:boolean = undefined;
-
-        // Run the following steps, then stop the drag-and-drop operation:
-
-        // If the current drag operation is "none" (no drag operation), or,
-        // if the user ended the drag-and-drop operation by canceling it (e.g. by hitting the Escape key), or
-        // if the current target element is null, then the drag operation failed.
-        const dragFailed = (this._currentDragOperation === DROP_EFFECTS[ DROP_EFFECT.NONE ]
-            || this._currentDropTarget === null
-            || state === DragOperationState.CANCELLED);
-        if( dragFailed ) {
-
-            // Run these substeps:
-
-            // Let dropped be false.
-            //dropped = false;
-
-            // If the current target element is a DOM element, fire a DND event named dragleave at it;
-            if( isDOMElement( this._currentDropTarget ) ) {
-                this._dragDataStore._mode = DragDataStoreMode.PROTECTED;
-                this._dataTransfer.dropEffect = DROP_EFFECTS[ DROP_EFFECT.NONE ];
-                dispatchDragEvent( "dragleave", this._currentDropTarget, this._lastTouchEvent, this._dragDataStore, this._dataTransfer, false );
-            }
-
-            // THIS IS SKIPPED SINCE SUPPORT IS ONLY AVAILABLE FOR DOM ELEMENTS
-            // otherwise, if it is not null, use platform-specific conventions for drag cancellation.
-            //else if( this.currentDropTarget !== null ) {
-            //}
-        }
-        // Otherwise, the drag operation was as success; run these substeps:
-        else {
-
-            // Let dropped be true.
-            //dropped = true;
-
-            // If the current target element is a DOM element, fire a DND event named drop at it;
-            if( isDOMElement( this._currentDropTarget ) ) {
-
-                // If the event is canceled, set the current drag operation to the value of the dropEffect attribute of the
-                // DragEvent object's dataTransfer object as it stood after the event dispatch finished.
-
-                this._dragDataStore._mode = DragDataStoreMode.READONLY;
-                this._dataTransfer.dropEffect = this._currentDragOperation;
-                if( dispatchDragEvent( "drop", this._currentDropTarget, this._lastTouchEvent, this._dragDataStore, this._dataTransfer ) ===
-                    true ) {
-
-                    this._currentDragOperation = this._dataTransfer.dropEffect;
-                }
-                // Otherwise, the event is not canceled; perform the event's default action, which depends on the exact target as follows:
-                else {
-
-                    // THIS IS SKIPPED SINCE SUPPORT IS ONLY AVAILABLE FOR DOM ELEMENTS
-                    // If the current target element is a text field (e.g. textarea, or an input element whose type attribute is in the Text state)
-                    // or an editable element,
-                    // and the drag data store item list has an item with the drag data item type string "text/plain"
-                    // and the drag data item kind Plain Unicode string
-                    //if( ElementIsTextDropzone( this.currentDropTarget, this.dragDataStore ) ) {
-                    // Insert the actual data of the first item in the drag data store item list to have a drag data item type string of
-                    // "text/plain" and a drag data item kind that is Plain Unicode string into the text field or editable element in a manner
-                    // consistent with platform-specific conventions (e.g. inserting it at the current mouse cursor position, or inserting it at
-                    // the end of the field).
-                    //}
-                    // Otherwise
-                    //else {
-                    // Reset the current drag operation to "none".
-                    this._currentDragOperation = DROP_EFFECTS[ DROP_EFFECT.NONE ];
-                    //}
-                }
-            }
-            // THIS IS SKIPPED SINCE SUPPORT IS ONLY AVAILABLE FOR DOM ELEMENTS
-            // otherwise, use platform-specific conventions for indicating a drop.
-            //else {
-            //}
-        }
-
-        return dragFailed;
-
-        // THIS IS SKIPPED SINCE SUPPORT IS ONLY AVAILABLE FOR DOM ELEMENTS
-        //if( this.dragend( this.sourceNode ) ) {
-        //    return;
-        //}
-
-        // Run the appropriate steps from the following list as the default action of the dragend event:
-
-        //if( !dropped ) {
-        //    return;
-        //}
-        // dropped is true
-
-        //if( this.currentDragOperation !== "move" ) {
-        //    return;
-        //}
-        //// drag operation is move
-        //
-        //if( ElementIsTextDropzone( this.currentDropTarget ) === false ) {
-        //    return;
-        //}
-        //// element is textfield
-        //
-        //// and the source of the drag-and-drop operation is a selection in the DOM
-        //if( this.sourceNode.nodeType === 1 ) {
-        //    // The user agent should delete the range representing the dragged selection from the DOM.
-        //}
-        //// and the source of the drag-and-drop operation is a selection in a text field
-        //else if( this.sourceNode.nodeType === 3 ) {
-        //    // The user agent should delete the dragged selection from the relevant text field.
-        //}
-        //// Otherwise, The event has no default action.
-    }
-
-    // dispatch dragend event and cleanup drag operation
-    private _finishDragOperation():void {
-        console.log( "dnd-poly: dragimage snap back transition ended" );
-
-        // Fire a DND event named dragend at the source node.
-        this._dragDataStore._mode = DragDataStoreMode.PROTECTED;
-        this._dataTransfer.dropEffect = this._currentDragOperation;
-        dispatchDragEvent( "dragend", this._sourceNode, this._lastTouchEvent, this._dragDataStore, this._dataTransfer, false );
-
-        // drag operation over and out
-        this._dragOperationState = DragOperationState.ENDED;
-        this._cleanup();
-    }
-
-    //</editor-fold>
-}
-
-//</editor-fold>
-
-//<editor-fold desc="DataTransfer/DragDataStore">
-
-/**
- * Polyfills https://html.spec.whatwg.org/multipage/interaction.html#drag-data-store-mode
- */
-const enum DragDataStoreMode {
-    _DISCONNECTED, // adding an extra mode here because we need a special state to disconnect the data store from dataTransfer instance
-    READONLY,
-    READWRITE,
-    PROTECTED
-}
-
-/**
- * Polyfills https://html.spec.whatwg.org/multipage/interaction.html#the-drag-data-store
- */
-interface DragDataStore {
-    _mode:DragDataStoreMode;
-    _data:{ [type:string]:any };
-    _types:Array<string>;
-    _effectAllowed:string;
-}
-
-/**
- * Polyfills https://html.spec.whatwg.org/multipage/interaction.html#datatransfer
- * TODO fail with errors when somebody uses it wrong so they know they are doing it wrong?
- */
-class DataTransfer {
-
-    constructor( private _dataStore:DragDataStore,
-                 private _setDragImageHandler:( image:Element, x:number, y:number ) => void ) {
-    }
-
-    private _dropEffect:string = DROP_EFFECTS[ DROP_EFFECT.NONE ];
-
-    //public get files():FileList {
-    //    return undefined;
-    //}
-    //
-    //public get items():DataTransferItemList {
-    //    return undefined;
-    //}
-
-    public get dropEffect() {
-        return this._dropEffect;
-    }
-
-    public set dropEffect( value ) {
-        if( this._dataStore._mode !== DragDataStoreMode._DISCONNECTED
-            && ALLOWED_EFFECTS.indexOf( value ) > -1 ) {
-            this._dropEffect = value;
-        }
-    }
-
-    public get types():ReadonlyArray<string> {
-        if( this._dataStore._mode !== DragDataStoreMode._DISCONNECTED ) {
-            return Object.freeze( this._dataStore._types );
-        }
-    }
-
-    public get effectAllowed() {
-        return this._dataStore._effectAllowed;
-    }
-
-    public set effectAllowed( value ) {
-        if( this._dataStore._mode === DragDataStoreMode.READWRITE
-            && ALLOWED_EFFECTS.indexOf( value ) > -1 ) {
-            this._dataStore._effectAllowed = value;
-        }
-    }
-
-    public setData( type:string, data:string ):void {
-        if( this._dataStore._mode === DragDataStoreMode.READWRITE ) {
-
-            if( type.indexOf( " " ) > -1 ) {
-                throw new Error( "illegal arg: type contains space" );
-            }
-
-            this._dataStore._data[ type ] = data;
-
-            if( this._dataStore._types.indexOf( type ) === -1 ) {
-                this._dataStore._types.push( type );
-            }
-        }
-    }
-
-    public getData( type:string ):string {
-        if( this._dataStore._mode === DragDataStoreMode.READONLY
-            || this._dataStore._mode === DragDataStoreMode.READWRITE ) {
-            return this._dataStore._data[ type ] || "";
-        }
-    }
-
-    public clearData( format?:string ):void {
-        if( this._dataStore._mode === DragDataStoreMode.READWRITE ) {
-            // delete data for format
-            if( format && this._dataStore._data[ format ] ) {
-                delete this._dataStore._data[ format ];
-                var index = this._dataStore._types.indexOf( format );
-                if( index > -1 ) {
-                    this._dataStore._types.splice( index, 1 );
-                }
-                return;
-            }
-            // delete all data
-            this._dataStore._data = {};
-            this._dataStore._types = [];
-        }
-    }
-
-    public setDragImage( image:Element, x:number, y:number ):void {
-        if( this._dataStore._mode === DragDataStoreMode.READWRITE ) {
-            this._setDragImageHandler( image, x, y );
-        }
-    }
-}
-
-//</editor-fold>
-
-//<editor-fold desc="util">
-
-export interface Point {
-    x:number;
-    y:number;
-}
-
-function addDocumentListener( ev:string, handler:EventListener, passive:boolean = true ) {
-
-    (document as EventTarget).addEventListener( ev, handler, supportsPassive ? { passive: passive } : false );
-}
-
-function removeDocumentListener( ev:string, handler:EventListener ) {
-    document.removeEventListener( ev, handler );
-}
-
-function average( array:Array<number> ) {
-    if( array.length === 0 ) {
-        return 0;
-    }
-    return array.reduce( (function( s, v ) {
-        return v + s;
-    }), 0 ) / array.length;
-}
-
-function isDOMElement( object:any ) {
-    return object && object.tagName;
-}
-
-function isTouchIdentifierContainedInTouchEvent( newTouch:TouchEvent, touchIdentifier:number ) {
-    for( let i = 0; i < newTouch.changedTouches.length; i++ ) {
-        const touch = newTouch.changedTouches[ i ];
-        if( touch.identifier === touchIdentifier ) {
-            return true;
-        }
-    }
-    return false;
-}
-
-function createDragEventFromTouch( targetElement:Element,
-                                   e:TouchEvent,
-                                   type:string,
-                                   cancelable:boolean,
-                                   window:Window,
-                                   dataTransfer:DataTransfer,
-                                   relatedTarget:Element = null ) {
-
-    const touch:Touch = e.changedTouches[ 0 ];
-
-    const dndEvent:DragEvent = <DragEvent>new Event( type, {
-        bubbles: true,
-        cancelable: cancelable
-    } );
-
-    // cast our polyfill
-    (dndEvent as any).dataTransfer = <any>dataTransfer;
-    (dndEvent as any).relatedTarget = relatedTarget;
-
-    // set the coordinates
-    (dndEvent as any).screenX = touch.screenX;
-    (dndEvent as any).screenY = touch.screenY;
-    (dndEvent as any).clientX = touch.clientX;
-    (dndEvent as any).clientY = touch.clientY;
-    (dndEvent as any).pageX = touch.pageX;
-    (dndEvent as any).pageY = touch.pageY;
-
-    const targetRect = targetElement.getBoundingClientRect();
-    (dndEvent as any).offsetX = dndEvent.clientX - targetRect.left;
-    (dndEvent as any).offsetY = dndEvent.clientY - targetRect.top;
-
-    return dndEvent;
-}
-
-/**
- * Calc center of polygon spanned by multiple touches in page (full page size, with hidden scrollable area) coordinates
- * or in viewport (screen coordinates) coordinates.
- */
-function updateCentroidCoordinatesOfTouchesIn( coordinateProp:string, event:TouchEvent, outPoint:Point ):void {
-    const pageXs:Array<number> = [], pageYs:Array<number> = [];
-    for( let i = 0; i < event.touches.length; i++ ) {
-        const touch = event.touches[ i ];
-        pageXs.push( touch[ coordinateProp + "X" ] );
-        pageYs.push( touch[ coordinateProp + "Y" ] );
-    }
-    outPoint.x = average( pageXs );
-    outPoint.y = average( pageYs );
-}
-
-function prepareNodeCopyAsDragImage( srcNode:HTMLElement, dstNode:HTMLElement ) {
-    // Is this node an element?
-    if( srcNode.nodeType === 1 ) {
-
-        // Clone the style
-        const cs = getComputedStyle( srcNode );
-        for( let i = 0; i < cs.length; i++ ) {
-            const csName = cs[ i ];
-            dstNode.style.setProperty( csName, cs.getPropertyValue( csName ), cs.getPropertyPriority( csName ) );
-        }
-
-        // no interaction with the drag image, pls! this is also important to make the drag image transparent for hit-testing
-        // hit testing is done in the drag and drop iteration to find the element the user currently is hovering over while dragging.
-        // if pointer-events is not none or a browser does behave in an unexpected way than the hit test transparency on the drag image
-        // will break
-        dstNode.style.pointerEvents = "none";
-
-        // Remove any potential conflict attributes
-        dstNode.removeAttribute( "id" );
-        dstNode.removeAttribute( "class" );
-        dstNode.removeAttribute( "draggable" );
-    }
-
-    // Do the same for the children
-    if( srcNode.hasChildNodes() ) {
-        for( let i = 0; i < srcNode.childNodes.length; i++ ) {
-            prepareNodeCopyAsDragImage( <HTMLElement>srcNode.childNodes[ i ], <HTMLElement>dstNode.childNodes[ i ] );
-        }
-    }
-}
-
-function createDragImage( sourceNode:HTMLElement ):HTMLElement {
-
-    const dragImage = <HTMLElement>sourceNode.cloneNode( true );
-
-    // this removes any id's and stuff that could interfere with drag and drop
-    prepareNodeCopyAsDragImage( sourceNode, dragImage );
-
-    // set layout styles for freely moving it around
-    dragImage.style.position = "absolute";
-    dragImage.style.left = "0px";
-    dragImage.style.top = "0px";
-    // on top of all
-    dragImage.style.zIndex = "999999";
-
-    // add polyfill class for default styling
-    dragImage.classList.add( CLASS_DRAG_IMAGE );
-    dragImage.classList.add( CLASS_DRAG_OPERATION_ICON );
-
-    return dragImage;
-}
-
-function extractTransformStyles( sourceNode:HTMLElement ):string[] {
-
-    return TRANSFORM_CSS_VENDOR_PREFIXES.map( function( prefix ) {
-
-        let transform = sourceNode.style[ prefix + "transform" ];
-
-        if( !transform || transform === "none" ) {
-            return "";
-        }
-
-        // TODO what about translateX(x), translateY(x), translateZ(z), translate3d(x,y,z), matrix(*,*,*,*,x,y) ?
-
-        // removes translate(x,y)
-        return transform.replace( /translate\(\D*\d+[^,]*,\D*\d+[^,]*\)\s*/g, "" );
-    } );
-}
-
-function translateDragImage( dragImage:HTMLElement, pnt:Point, originalTransforms:string[], offset?:Point, centerOnCoordinates = true ):void {
-
-    let x = pnt.x, y = pnt.y;
-
-    if( offset ) {
-        x += offset.x;
-        y += offset.y;
-    }
-
-    if( centerOnCoordinates ) {
-        x -= (parseInt( <any>dragImage.offsetWidth, 10 ) / 2);
-        y -= (parseInt( <any>dragImage.offsetHeight, 10 ) / 2);
-    }
-
-    // using translate3d for best performance
-    const translate = "translate3d(" + x + "px," + y + "px, 0)";
-
-    for( let i = 0; i < TRANSFORM_CSS_VENDOR_PREFIXES.length; i++ ) {
-        const transformProp = TRANSFORM_CSS_VENDOR_PREFIXES[ i ] + "transform";
-        dragImage.style[ transformProp ] = translate + " " + originalTransforms[ i ];
-    }
-}
-
-/**
- * calculates the coordinates of the drag source and transitions the drag image to those coordinates.
- * the drag operation is finished after the transition has ended.
- */
-function applyDragImageSnapback( sourceEl:HTMLElement, dragImage:HTMLElement, dragImageTransforms:string[], transitionEndCb:Function ):void {
-
-    const cs = getComputedStyle( sourceEl );
-
-    if( cs.visibility === "hidden" || cs.display === "none" ) {
-        console.log( "dnd-poly: source node is not visible. skipping snapback transition." );
-        // shortcut to end the drag operation
-        transitionEndCb();
-        return;
-    }
-    // add class containing transition rules
-    dragImage.classList.add( CLASS_DRAG_IMAGE_SNAPBACK );
-
-    const csDragImage = getComputedStyle( dragImage );
-    const durationInS = parseFloat( csDragImage.transitionDuration );
-    if( isNaN( durationInS ) || durationInS === 0 ) {
-        console.log( "dnd-poly: no transition used - skipping snapback" );
-        transitionEndCb();
-        return;
-    }
-
-    console.log( "dnd-poly: starting dragimage snap back" );
-
-    // calc source node position
-    const rect = sourceEl.getBoundingClientRect();
-
-    const pnt:Point = {
-        x: rect.left,
-        y: rect.top
-    };
-
-    // add scroll offset of document
-    pnt.x += (document.body.scrollLeft || document.documentElement.scrollLeft);
-    pnt.y += (document.body.scrollTop || document.documentElement.scrollTop);
-
-    //TODO this sometimes fails.. find out when exactly and how to detect
-    pnt.x -= parseInt( cs.marginLeft, 10 );
-    pnt.y -= parseInt( cs.marginTop, 10 );
-
-    const delayInS = parseFloat( csDragImage.transitionDelay );
-    const durationInMs = Math.round( (durationInS + delayInS) * 1000 );
-
-    // apply the translate
-    translateDragImage( dragImage, pnt, dragImageTransforms, undefined, false );
-
-    setTimeout( transitionEndCb, durationInMs );
-}
-
-//</editor-fold>
-
-//<editor-fold desc="dnd spec util">
-
-/**
- * Implements "6." in the processing steps defined for a dnd event
- * https://html.spec.whatwg.org/multipage/interaction.html#dragevent
- */
-function determineDropEffect( effectAllowed:string, sourceNode:Element ) {
-
-    // uninitialized
-    if( !effectAllowed ) {
-
-        // THIS IS SKIPPED SINCE SUPPORT IS ONLY AVAILABLE FOR DOM ELEMENTS
-        //if( sourceNode.nodeType === 1 ) {
-        //
-        //return "move";
-        //}
-
-        // link
-        if( sourceNode.nodeType === 3 && (<HTMLElement>sourceNode).tagName === "A" ) {
-            return DROP_EFFECTS[ DROP_EFFECT.LINK ];
-        }
-
-        // copy
-        return DROP_EFFECTS[ DROP_EFFECT.COPY ];
-    }
-
-    // none
-    if( effectAllowed === ALLOWED_EFFECTS[ EFFECT_ALLOWED.NONE ] ) {
-        return DROP_EFFECTS[ DROP_EFFECT.NONE ];
-    }
-    // copy or all
-    if( effectAllowed.indexOf( ALLOWED_EFFECTS[ EFFECT_ALLOWED.COPY ] ) === 0 || effectAllowed === ALLOWED_EFFECTS[ EFFECT_ALLOWED.ALL ] ) {
-        return DROP_EFFECTS[ DROP_EFFECT.COPY ];
-    }
-    // link
-    if( effectAllowed.indexOf( ALLOWED_EFFECTS[ EFFECT_ALLOWED.LINK ] ) === 0 ) {
-        return DROP_EFFECTS[ DROP_EFFECT.LINK ];
-    }
-    // move
-    if( effectAllowed === ALLOWED_EFFECTS[ EFFECT_ALLOWED.MOVE ] ) {
-        return DROP_EFFECTS[ DROP_EFFECT.MOVE ];
-    }
-
-    // copy
-    return DROP_EFFECTS[ DROP_EFFECT.COPY ];
-}
-
-/**
- * Reference https://html.spec.whatwg.org/multipage/interaction.html#dndevents
- */
-function dispatchDragEvent( dragEvent:string,
-                            targetElement:Element,
-                            touchEvent:TouchEvent,
-                            dataStore:DragDataStore,
-                            dataTransfer:DataTransfer,
-                            cancelable = true,
-                            relatedTarget:Element = null ):boolean {
-
-    console.log( "dnd-poly: dispatching " + dragEvent );
-
-    if( DEBUG ) {
-        var debug_class = CLASS_PREFIX + "debug",
-            debug_class_event_target = CLASS_PREFIX + "event-target",
-            debug_class_event_related_target = CLASS_PREFIX + "event-related-target";
-        targetElement.classList.add( debug_class );
-        targetElement.classList.add( debug_class_event_target );
-        if( relatedTarget ) {
-            relatedTarget.classList.add( debug_class );
-            relatedTarget.classList.add( debug_class_event_related_target );
-        }
-    }
-
-    const leaveEvt = createDragEventFromTouch( targetElement, touchEvent, dragEvent, cancelable, document.defaultView, dataTransfer, relatedTarget );
-    const cancelled = !targetElement.dispatchEvent( leaveEvt );
-
-    dataStore._mode = DragDataStoreMode._DISCONNECTED;
-
-    if( DEBUG ) {
-        targetElement.classList.remove( debug_class_event_target );
-        if( relatedTarget ) {
-            relatedTarget.classList.remove( debug_class_event_related_target );
-        }
-    }
-
-    return cancelled;
-}
-
-/**
- * according to https://html.spec.whatwg.org/multipage/interaction.html#drag-and-drop-processing-model
- */
-function determineDragOperation( effectAllowed:string, dropEffect:string ):string {
-
-    // unitialized or all
-    if( !effectAllowed || effectAllowed === ALLOWED_EFFECTS[ 7 ] ) {
-        return dropEffect;
-    }
-
-    if( dropEffect === DROP_EFFECTS[ DROP_EFFECT.COPY ] ) {
-        if( effectAllowed.indexOf( DROP_EFFECTS[ DROP_EFFECT.COPY ] ) === 0 ) {
-            return DROP_EFFECTS[ DROP_EFFECT.COPY ];
-        }
-    }
-    else if( dropEffect === DROP_EFFECTS[ DROP_EFFECT.LINK ] ) {
-        if( effectAllowed.indexOf( DROP_EFFECTS[ DROP_EFFECT.LINK ] ) === 0 || effectAllowed.indexOf( "Link" ) > -1 ) {
-            return DROP_EFFECTS[ DROP_EFFECT.LINK ];
-        }
-    }
-    else if( dropEffect === DROP_EFFECTS[ DROP_EFFECT.MOVE ] ) {
-        if( effectAllowed.indexOf( DROP_EFFECTS[ DROP_EFFECT.MOVE ] ) === 0 || effectAllowed.indexOf( "Move" ) > -1 ) {
-            return DROP_EFFECTS[ DROP_EFFECT.MOVE ];
-        }
-    }
-
-    return DROP_EFFECTS[ DROP_EFFECT.NONE ];
-}
-
-function onDelayTouchstart( evt:TouchEvent ) {
-    const el = evt.target;
-
-    const heldItem = () => {
-        end.off();
-        cancel.off();
-        scroll.off();
-        onTouchstart( evt );
-    };
-
-    const onReleasedItem = () => {
-        end.off();
-        cancel.off();
-        scroll.off();
-        clearTimeout( timer );
-    };
-
-    const timer = setTimeout( heldItem, config.holdToDrag );
-
-    const end = onEvt( el, "touchend", onReleasedItem, this );
-    const cancel = onEvt( el, "touchcancel", onReleasedItem, this );
-    const scroll = onEvt( window, "scroll", onReleasedItem, this );
-}
-
-function onEvt( el:EventTarget, event:string, handler:() => any, context:any ) {
-    if( context ) {
-        handler = handler.bind( context );
-    }
-
-    el.addEventListener( event, handler );
-
-    return {
-        off() {
-            return el.removeEventListener( event, handler );
-        }
-    };
-=======
     return true;
->>>>>>> 2b7ac0a2
 }
 
 //</editor-fold>