--- conflicted
+++ resolved
@@ -1,16 +1,9 @@
 {
-<<<<<<< HEAD
-  "name": "drag-drop-webkit-mobile",
-  "version": "1.4.1",
-  "description": "Shims drag-drop events for mobile webkit browsers (iOS).",
-  "main": "ios-drag-drop.js",
-=======
   "name": "mobile-drag-drop",
   "version": "2.0.0",
   "description": "Polyfill for making HTML5 drag and drop possible in all browsers.",
   "main": "index.min.js",
   "types": "index.d.ts",
->>>>>>> 8b893b72
   "homepage": "http://timruffles.github.io/ios-html5-drag-drop-shim/demo/",
   "scripts": {
     "start": "grunt",
@@ -37,8 +30,6 @@
     "polyfill"
   ],
   "author": "Tim Ruffles <me@truffles.me.uk>",
-<<<<<<< HEAD
-=======
   "contributors": [
     "Stefan Steinhart <stefansteinhart@artec-engineering.com>",
     "Kaur Kuut <strom@nevermore.ee>",
@@ -50,7 +41,6 @@
     "James Shore <shore.james@gmail.com>",
     "Paul Shirren <shirro@shirro.com>"
   ],
->>>>>>> 8b893b72
   "license": "MIT",
   "bugs": {
     "url": "https://github.com/timruffles/ios-html5-drag-drop-shim/issues"
