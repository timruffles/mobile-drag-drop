{
  "name": "mobile-drag-drop",
  "version": "2.3.0-rc.1",
  "description": "Polyfill for making HTML5 drag and drop possible in all browsers.",
  "main": "index.min.js",
  "types": "index.d.ts",
  "homepage": "http://timruffles.github.io/ios-html5-drag-drop-shim/demo/",
  "scripts": {
    "start": "grunt",
    "build": "grunt compile",
    "release:build": "grunt build-release",
    "release:serve": "grunt serve-release",
    "release:prepare:prerelease": "grunt prepare-release:prerelease",
    "release:prepare:patch": "grunt prepare-release:patch",
    "release:prepare:minor": "grunt prepare-release:minor",
    "release:prepare:major": "grunt prepare-release:major",
    "release:publish": "grunt publish-release && npm publish release",
    "pretest": "tsc --project ./test/tsconfig.spec.json",
    "test": "wdio"
  },
  "repository": {
    "type": "git",
    "url": "git://github.com/timruffles/ios-html5-drag-drop-shim.git"
  },
  "keywords": [
    "dragdrop",
    "drag-drop",
    "html5",
    "shim",
    "mobile",
    "polyfill"
  ],
  "author": "Tim Ruffles <me@truffles.me.uk>",
  "contributors": [
    "Stefan Steinhart <stefansteinhart@artec-engineering.com>",
    "Kaur Kuut <strom@nevermore.ee>",
    "Tim Ruffles <me@truffles.me.uk>",
    "Joshua-Smith <noidea@example.com>",
    "Jason Hickner <jhickner@gmail.com>",
    "Matt Oakley <matt@annaandmatt.net>",
    "James Smith <jellyes2@gmail.com>",
    "James Shore <shore.james@gmail.com>",
    "Paul Shirren <shirro@shirro.com>",
    "Simon Altschuler <simon@altschuler.dk>"
  ],
  "license": "MIT",
  "bugs": {
    "url": "https://github.com/timruffles/ios-html5-drag-drop-shim/issues"
  },
  "devDependencies": {
    "@types/chai": "^4.0.10",
    "@types/mocha": "^2.2.45",
    "@types/webdriverio": "^4.8.7",
    "chai": "^4.1.2",
    "grunt": "^1.0.1",
    "grunt-bump": "^0.8.0",
    "grunt-contrib-clean": "^1.1.0",
    "grunt-contrib-connect": "^1.0.2",
    "grunt-contrib-copy": "^1.0.0",
<<<<<<< HEAD
    "grunt-contrib-uglify": "^3.1.0",
    "grunt-contrib-watch": "^1.0.0",
    "grunt-exec": "^3.0.0",
    "grunt-npm": "0.0.2",
    "grunt-rollup": "^8.1.0",
    "grunt-tslint": "^5.0.1",
    "rollup-plugin-sourcemaps": "^0.4.2",
    "tslint": "^5.8.0",
    "typescript": "^2.6.1",
    "wdio-mocha-framework": "^0.5.12",
    "wdio-sauce-service": "^0.4.6",
    "wdio-selenium-standalone-service": "0.0.9",
    "webdriverio": "^4.9.11"
=======
    "grunt-contrib-uglify": "^3.3.0",
    "grunt-contrib-watch": "^1.0.0",
    "grunt-exec": "^3.0.0",
    "grunt-npm": "0.0.2",
    "rollup": "^0.54.1",
    "rollup-plugin-sourcemaps": "^0.4.2",
    "tslint": "^5.9.1",
    "typescript": "^2.6.2"
>>>>>>> 2b7ac0a2
  }
}<|MERGE_RESOLUTION|>--- conflicted
+++ resolved
@@ -57,21 +57,6 @@
     "grunt-contrib-clean": "^1.1.0",
     "grunt-contrib-connect": "^1.0.2",
     "grunt-contrib-copy": "^1.0.0",
-<<<<<<< HEAD
-    "grunt-contrib-uglify": "^3.1.0",
-    "grunt-contrib-watch": "^1.0.0",
-    "grunt-exec": "^3.0.0",
-    "grunt-npm": "0.0.2",
-    "grunt-rollup": "^8.1.0",
-    "grunt-tslint": "^5.0.1",
-    "rollup-plugin-sourcemaps": "^0.4.2",
-    "tslint": "^5.8.0",
-    "typescript": "^2.6.1",
-    "wdio-mocha-framework": "^0.5.12",
-    "wdio-sauce-service": "^0.4.6",
-    "wdio-selenium-standalone-service": "0.0.9",
-    "webdriverio": "^4.9.11"
-=======
     "grunt-contrib-uglify": "^3.3.0",
     "grunt-contrib-watch": "^1.0.0",
     "grunt-exec": "^3.0.0",
@@ -79,7 +64,10 @@
     "rollup": "^0.54.1",
     "rollup-plugin-sourcemaps": "^0.4.2",
     "tslint": "^5.9.1",
-    "typescript": "^2.6.2"
->>>>>>> 2b7ac0a2
+    "typescript": "^2.6.2",
+    "wdio-mocha-framework": "^0.5.12",
+    "wdio-sauce-service": "^0.4.6",
+    "wdio-selenium-standalone-service": "0.0.9",
+    "webdriverio": "^4.9.11"
   }
 }